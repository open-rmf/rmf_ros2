## Changelog for package rmf_fleet_adapter_python

<<<<<<< HEAD
=======
2.1.3 (2023-04-26)
------------------

>>>>>>> cbcdbaf0
2.1.2 (2022-10-10)
------------------

2.1.0 (2022-10-03)
------------------
* Make async behaviors more robust: [#228](https://github.com/open-rmf/rmf_ros2/pull/228)
* Allow fleet adapters to change schedule participant profiles: [#229](https://github.com/open-rmf/rmf_ros2/pull/229)
* Allow robots to be decommissioned from the task dispatch system: [#233](https://github.com/open-rmf/rmf_ros2/pull/233)
* Allow manual toggling of stubborn negotiation: [#196](https://github.com/open-rmf/rmf_ros2/pull/196)
* Allow users to specify a custom update listener: [#198](https://github.com/open-rmf/rmf_ros2/pull/198)
* Fix various segfaults related to pybind: [#205](https://github.com/open-rmf/rmf_ros2/pull/205)
* Allow `ResponsiveWait` to be enabled and disabled: [#209](https://github.com/open-rmf/rmf_ros2/pull/209)
* Allow robot status to be overridden by the user: [#191](https://github.com/open-rmf/rmf_ros2/pull/191)
* Add API to report status for `perform_action`: [#190](https://github.com/open-rmf/rmf_ros2/pull/190)
* Changes for humble compatibility: [#215](https://github.com/open-rmf/rmf_ros2/issues/215)

2.0.0 (2022-03-18)
------------------
No changes yet

1.5.0 (2022-02-14)
------------------
* Support flexible task definitions [#168](https://github.com/open-rmf/rmf_ros2/pull/168)
* Add lane speed limit to graph parsing function [#124](https://github.com/open-rmf/rmf_ros2/pull/124)

1.3.0 (2021-06-07)
------------------
* Modifications to support refactor of rmf_task (`#51 <https://github.com/open-rmf/rmf_ros2/issues/51>`_)
* Fix symlink-install compilation (`#32 <https://github.com/open-rmf/rmf_ros2/issues/32>`_)
* Updated package.xml (`#26 <https://github.com/open-rmf/rmf_ros2/issues/26>`_)
* Fix/rmf task ros2 cleanup (`#21 <https://github.com/open-rmf/rmf_ros2/issues/21>`_)
* Feature/python binding planner (`#11 <https://github.com/open-rmf/rmf_ros2/issues/11>`_)
* Adding reference_internal tag to function bindings that return raw pointers (`#6 <https://github.com/open-rmf/rmf_ros2/issues/6>`_)
* Feature/add unstable participant api (`#11 <https://github.com/open-rmf/rmf_ros2/issues/11>`_)
* Feature/add simple docs (`#9 <https://github.com/open-rmf/rmf_ros2/issues/9>`_)
* Support apis for task dispatcher (`#10 <https://github.com/open-rmf/rmf_ros2/issues/10>`_)
* differentiate functions to prevent overloading (`#8 <https://github.com/open-rmf/rmf_ros2/issues/8>`_)
* support ez traffic light (`#7 <https://github.com/open-rmf/rmf_ros2/issues/7>`_)
* Update/release 1.1 (`#6 <https://github.com/open-rmf/rmf_ros2/issues/6>`_)
* Implement binding for Duration optional
* Make integration test even stricter
* Add reference capture for posterity
* Add clarifying printouts and fix multi-timer bug
* Integrate compute_plan_starts into integration test
* Implement type tests
* Bind optional constructors and delivery msg interfaces
* Bind compute_plan_starts
* Add update_position overload
* Implement Python Bindings for rmf_fleet_adapter (`#1 <https://github.com/open-rmf/rmf_ros2/issues/1>`_)
* Contributors: Aaron Chong, Charayaphan Nakorn Boon Han, Geoffrey Biggs, Grey, Marco A. Gutiérrez, Yadu, methylDragon, youliang<|MERGE_RESOLUTION|>--- conflicted
+++ resolved
@@ -1,11 +1,8 @@
 ## Changelog for package rmf_fleet_adapter_python
 
-<<<<<<< HEAD
-=======
 2.1.3 (2023-04-26)
 ------------------
 
->>>>>>> cbcdbaf0
 2.1.2 (2022-10-10)
 ------------------
 
