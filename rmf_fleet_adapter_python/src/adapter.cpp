#include <pybind11/pybind11.h>
#include <pybind11/functional.h>
#include <pybind11/iostream.h>
#include <pybind11/chrono.h>
#include <pybind11/eigen.h>
#include <pybind11/stl.h>
#include "pybind11_json/pybind11_json.hpp"
#include <memory>

#include "rmf_traffic_ros2/Time.hpp"
#include "rmf_fleet_adapter/agv/Adapter.hpp"
#include "rmf_fleet_adapter/agv/test/MockAdapter.hpp"
#include "rmf_fleet_adapter_python/PyRobotCommandHandle.hpp"
#include <rmf_fleet_adapter/agv/Waypoint.hpp>
#include <rclcpp/rclcpp.hpp>

#include <rmf_battery/agv/BatterySystem.hpp>
#include <rmf_battery/agv/SimpleMotionPowerSink.hpp>
#include <rmf_battery/agv/SimpleDevicePowerSink.hpp>

#include <rmf_task/requests/ChargeBatteryFactory.hpp>
#include <rmf_task/requests/ParkRobotFactory.hpp>

#include <rmf_traffic/Time.hpp>

namespace py = pybind11;
namespace agv = rmf_fleet_adapter::agv;
namespace battery = rmf_battery::agv;

using TimePoint = std::chrono::time_point<std::chrono::system_clock,
    std::chrono::nanoseconds>;

/// Note: This ModifiedConsiderRequest is a minor alteration of ConsiderRequest
///       in FleetUpdateHandle. This is to replace the ref `confirm` arg with
///       a return value
using Confirmation = agv::FleetUpdateHandle::Confirmation;
using ModifiedConsiderRequest = 
  std::function<Confirmation(const nlohmann::json &description)>;

using ActionExecution = agv::RobotUpdateHandle::ActionExecution;

void bind_types(py::module&);
void bind_graph(py::module&);
void bind_shapes(py::module&);
void bind_vehicletraits(py::module&);
void bind_plan(py::module&);
void bind_tests(py::module&);
void bind_nodes(py::module&);
void bind_battery(py::module&);
void bind_schedule(py::module&);

PYBIND11_MODULE(rmf_adapter, m) {
  bind_types(m);
  bind_graph(m);
  bind_shapes(m);
  bind_vehicletraits(m);
  bind_plan(m);
  bind_tests(m);
  bind_nodes(m);
  bind_battery(m);
  bind_schedule(m);

  // ROBOTCOMMAND HANDLE =====================================================
  // Abstract class
  py::class_<agv::RobotCommandHandle, PyRobotCommandHandle,
    std::shared_ptr<agv::RobotCommandHandle>>(
    m, "RobotCommandHandle", py::dynamic_attr())
  .def(py::init<>())
  .def("follow_new_path", &agv::RobotCommandHandle::follow_new_path,
    py::call_guard<py::scoped_ostream_redirect,
    py::scoped_estream_redirect>())
  .def("stop", &agv::RobotCommandHandle::stop)
  .def("dock", &agv::RobotCommandHandle::dock);

  // ROBOTUPDATE HANDLE ======================================================
  py::class_<agv::RobotUpdateHandle,
    std::shared_ptr<agv::RobotUpdateHandle>>(
    m, "RobotUpdateHandle")
  // Private constructor: Only to be constructed via FleetUpdateHandle!
  .def("interrupted", &agv::RobotUpdateHandle::interrupted)
  .def("update_current_waypoint",
    py::overload_cast<std::size_t, double>(
      &agv::RobotUpdateHandle::update_position),
    py::arg("waypoint"),
    py::arg("orientation"),
    py::call_guard<py::scoped_ostream_redirect,
    py::scoped_estream_redirect>())
  .def("update_current_lanes",
    py::overload_cast<const Eigen::Vector3d&,
    const std::vector<std::size_t>&>(
      &agv::RobotUpdateHandle::update_position),
    py::arg("position"),
    py::arg("lanes"),
    py::call_guard<py::scoped_ostream_redirect,
    py::scoped_estream_redirect>())
  .def("update_off_grid_position",
    py::overload_cast<const Eigen::Vector3d&,
    std::size_t>(
      &agv::RobotUpdateHandle::update_position),
    py::arg("position"),
    py::arg("target_waypoint"),
    py::call_guard<py::scoped_ostream_redirect,
    py::scoped_estream_redirect>())
  .def("update_lost_position",
    py::overload_cast<const std::string&,
    const Eigen::Vector3d&,
    const double,
    const double,
    const double>(
      &agv::RobotUpdateHandle::update_position),
    py::arg("map_name"),
    py::arg("position"),
    py::arg("max_merge_waypoint_distance") = 0.1,
    py::arg("max_merge_lane_distance") = 1.0,
    py::arg("min_lane_length") = 1e-8,
    py::call_guard<py::scoped_ostream_redirect,
    py::scoped_estream_redirect>())
  .def("set_charger_waypoint", &agv::RobotUpdateHandle::set_charger_waypoint,
    py::arg("charger_wp"),
    py::call_guard<py::scoped_ostream_redirect,
    py::scoped_estream_redirect>())
  .def("update_battery_soc", &agv::RobotUpdateHandle::update_battery_soc,
    py::arg("battery_soc"),
    py::call_guard<py::scoped_ostream_redirect,
    py::scoped_estream_redirect>())
  .def_property("maximum_delay",
    py::overload_cast<>(
      &agv::RobotUpdateHandle::maximum_delay, py::const_),
    [&](agv::RobotUpdateHandle& self)
    {
      return self.maximum_delay();
    })
  .def("set_infinite_delay",
    [&](agv::RobotUpdateHandle& self)
    {
      self.maximum_delay(rmf_utils::nullopt);
    })
  .def("set_maximum_delay",
    [&](agv::RobotUpdateHandle& self,
    double seconds)
    {
      const auto duration = rmf_traffic::time::from_seconds(seconds);
      self.maximum_delay(duration);
    },
    py::arg("seconds"))
  .def("get_unstable_participant",
    [&](agv::RobotUpdateHandle& self)
    {
      return self.unstable().get_participant();
    },
    py::return_value_policy::reference_internal,
    "Experimental API to access the schedule participant")
<<<<<<< HEAD
  .def("set_stop_callback",
    &agv::RobotUpdateHandle::set_stop_callback,
    py::arg("stop"));
=======
  .def("set_action_executor",
    &agv::RobotUpdateHandle::set_action_executor,
    py::arg("action_executor"));

  // ACTION EXECUTOR   ===============================================
  auto m_robot_update_handle = m.def_submodule("robot_update_handle");

  py::class_<ActionExecution>(
    m_robot_update_handle, "ActionExecution")
  .def("finished", &ActionExecution::finished)
  .def("okay", &ActionExecution::okay)
  .def("update_remaining_time",
    &ActionExecution::update_remaining_time,
    py::arg("remaining_time_estimate"));
>>>>>>> ae22c0c5

  // FLEETUPDATE HANDLE ======================================================
  py::class_<agv::FleetUpdateHandle,
    std::shared_ptr<agv::FleetUpdateHandle>>(
    m, "FleetUpdateHandle")
  // NOTE(CH3): Might have to publicise this constructor if required
  // Otherwise, it's constructable via agv::TestScenario
  // .def(py::init<>())  // Private constructor!

  // Also, intentionally missing accept_delivery_requests
  .def("add_robot", &agv::FleetUpdateHandle::add_robot,
    // NOTE(CH3): Saved for posterity...
    /* py::overload_cast<std::shared_ptr<agv::RobotCommandHandle>,
                      const std::string&,
                      const rmf_traffic::Profile&,
                      rmf_traffic::agv::Plan::StartSet,
                      std::function<void(
                        std::shared_ptr<RobotUpdateHandle> handle)>
                        >(&agv::FleetUpdateHandle::add_robot), */
    py::arg("command"),
    py::arg("name"),
    py::arg("profile"),
    py::arg("start"),
    py::arg("handle_cb"))
  .def("close_lanes",
    &agv::FleetUpdateHandle::close_lanes,
    py::arg("lane_indices"))
  .def("open_lanes",
    &agv::FleetUpdateHandle::open_lanes,
    py::arg("lane_indices"))
  .def("set_task_planner_params",
    [&](agv::FleetUpdateHandle& self,
    battery::BatterySystem& b_sys,
    battery::SimpleMotionPowerSink& m_sink,
    battery::SimpleDevicePowerSink& a_sink,
    battery::SimpleDevicePowerSink& t_sink,
    double recharge_threshold,
    double recharge_soc,
    bool account_for_battery_drain,
    const std::string& finishing_request_string = "nothing")
    {
      // Supported finishing_request_string: [charge, park, nothing]
      rmf_task::ConstRequestFactoryPtr finishing_request;
      if (finishing_request_string == "charge")
      {
        finishing_request =
        std::make_shared<rmf_task::requests::ChargeBatteryFactory>();
      }
      else if (finishing_request_string == "park")
      {
        finishing_request =
        std::make_shared<rmf_task::requests::ParkRobotFactory>();
      }
      else
      {
        finishing_request = nullptr;
      }

      return self.set_task_planner_params(
        std::make_shared<battery::BatterySystem>(b_sys),
        std::make_shared<battery::SimpleMotionPowerSink>(m_sink),
        std::make_shared<battery::SimpleDevicePowerSink>(a_sink),
        std::make_shared<battery::SimpleDevicePowerSink>(t_sink),
        recharge_threshold,
        recharge_soc,
        account_for_battery_drain,
        finishing_request);
    },
    py::arg("battery_system"),
    py::arg("motion_sink"),
    py::arg("ambient_sink"),
    py::arg("tool_sink"),
    py::arg("recharge_threshold"),
    py::arg("recharge_soc"),
    py::arg("account_for_battery_drain"),
    py::arg("finishing_request_string") = "nothing")
  .def("accept_delivery_requests",
    &agv::FleetUpdateHandle::accept_delivery_requests,
    "NOTE: deprecated, use consider_delivery_requests() instead")
  .def("accept_task_requests",
    &agv::FleetUpdateHandle::accept_task_requests,
    py::arg("check"),
    "NOTE: deprecated, use the consider_..._requests functions instead")
  .def_property("default_maximum_delay",
    py::overload_cast<>(
      &agv::FleetUpdateHandle::default_maximum_delay, py::const_),
    [&](agv::FleetUpdateHandle& self)
    {
      return self.default_maximum_delay();
    })
  .def("fleet_state_publish_period",
    &agv::FleetUpdateHandle::fleet_state_publish_period,
    py::arg("value"),
    "NOTE, deprecated, Use fleet_state_topic_publish_period instead")
  .def("fleet_state_topic_publish_period",
    &agv::FleetUpdateHandle::fleet_state_topic_publish_period,
    py::arg("value"),
    "Specify a period for how often the fleet state is updated in the\
     database and to the API server, default value is 1s, passing None\
     will disable the updating")
  .def("fleet_state_update_period",
    &agv::FleetUpdateHandle::fleet_state_update_period,
    py::arg("value"),
    "Specify a period for how often the fleet state message is published for\
     this fleet. Passing in None will disable the fleet state message\
     publishing. The default value is 1s")
  .def("consider_delivery_requests",
     [&](agv::FleetUpdateHandle& self,
         ModifiedConsiderRequest consider_pickup,
         ModifiedConsiderRequest consider_dropoff)
    {
      self.consider_delivery_requests(
          [consider_pickup = std::move(consider_pickup)](
            const nlohmann::json &description, Confirmation &confirm)
          {
            nlohmann::json desc = description;
            confirm = consider_pickup(desc); // confirm is returned by user
          },
          [consider_dropoff = std::move(consider_dropoff)](
            const nlohmann::json &description, Confirmation &confirm)
          {
            nlohmann::json desc = description;
            confirm = consider_dropoff(desc); // confirm is returned by user
          }
        );
    },
    py::arg("consider_pickup"),
    py::arg("consider_dropoff"))
  .def("consider_cleaning_requests",
     [&](agv::FleetUpdateHandle& self,
         ModifiedConsiderRequest consider)
    {
      self.consider_cleaning_requests(
          [consider = std::move(consider)](
            const nlohmann::json &description, Confirmation &confirm)
          {
            nlohmann::json desc = description;
            confirm = consider(desc); // confirm is returned by user
          }
        );
    },
    py::arg("consider"))
  .def("consider_patrol_requests",
     [&](agv::FleetUpdateHandle& self,
         ModifiedConsiderRequest consider)
    {
      self.consider_patrol_requests(
          [consider = std::move(consider)](
            const nlohmann::json &description, Confirmation &confirm)
          {
            nlohmann::json desc = description;
            confirm = consider(desc); // confirm is returned by user
          }
        );
    },
    py::arg("consider"))
  .def("consider_composed_requests",
     [&](agv::FleetUpdateHandle& self,
         ModifiedConsiderRequest consider)
    {
      self.consider_composed_requests(
          [consider = std::move(consider)](
            const nlohmann::json &description, Confirmation &confirm)
          {
            nlohmann::json desc = description;
            confirm = consider(desc); // confirm is returned by user
          }
        );
    },
    py::arg("consider"))
  .def("add_performable_action",
     [&](agv::FleetUpdateHandle& self,
         const std::string& category,
         ModifiedConsiderRequest consider)
    {
      self.add_performable_action(
          category,
          [consider = std::move(consider)](
            const nlohmann::json &description, Confirmation &confirm)
          {
            nlohmann::json desc = description;
            confirm = consider(desc); // confirm is returned by user
          }
        );
    },
    py::arg("category"),
    py::arg("consider"));

  // TASK REQUEST CONFIRMATION ===============================================
  auto m_fleet_update_handle = m.def_submodule("fleet_update_handle");

  py::class_<Confirmation>(
    m_fleet_update_handle, "Confirmation")
  .def(py::init<>())
  .def("accept",
    &Confirmation::accept, py::return_value_policy::reference_internal)
  .def("is_accepted", &Confirmation::is_accepted)
  .def("set_errors",
    [&](Confirmation& self, std::vector<std::string> error_messages)
    {
      self.errors(error_messages);
    })
  .def("add_errors",
    &Confirmation::add_errors,
    py::arg("value"),
    py::return_value_policy::reference_internal)
  .def_property("errors",
    py::overload_cast<>(
      &Confirmation::errors, py::const_),\
      [&](Confirmation& self)
    {
      return self.errors();
    });

  // EASY TRAFFIC LIGHT HANDLE ===============================================
  py::class_<agv::Waypoint>(m, "Waypoint")
  .def(py::init<std::string,
    Eigen::Vector3d,
    rmf_traffic::Duration,
    bool>(),
    py::arg("map_name"),
    py::arg("position"),
    py::arg("mandatory_delay"),
    py::arg("yield"))
  .def_property("map_name",
    py::overload_cast<>(&agv::Waypoint::map_name, py::const_),
    py::overload_cast<std::string>(&agv::Waypoint::map_name))
  .def_property("position",
    py::overload_cast<>(&agv::Waypoint::position, py::const_),
    py::overload_cast<Eigen::Vector3d>(&agv::Waypoint::position))
  .def_property("mandatory_delay",
    py::overload_cast<>(&agv::Waypoint::mandatory_delay, py::const_),
    py::overload_cast<rmf_traffic::Duration>(
      &agv::Waypoint::mandatory_delay))
  .def_property("yield",
    py::overload_cast<>(&agv::Waypoint::yield, py::const_),
    py::overload_cast<bool>(&agv::Waypoint::yield));

  // EASY TRAFFIC LIGHT HANDLE ===============================================
  py::class_<agv::EasyTrafficLight,
    std::shared_ptr<agv::EasyTrafficLight>>(
    m, "EasyTrafficLight", py::dynamic_attr())
  .def("follow_new_path",
    py::overload_cast<const std::vector<agv::Waypoint>&>(
      &agv::EasyTrafficLight::follow_new_path),
    py::arg("waypoint"),
    py::call_guard<py::scoped_ostream_redirect,
    py::scoped_estream_redirect>())
  .def("moving_from",
    py::overload_cast<std::size_t, Eigen::Vector3d>(
      &agv::EasyTrafficLight::moving_from),
    py::arg("checkpoint"),
    py::arg("location"))
  .def("waiting_at",
    py::overload_cast<std::size_t>(
      &agv::EasyTrafficLight::waiting_at),
    py::arg("checkpoint"))
  .def("waiting_after",
    py::overload_cast<std::size_t, Eigen::Vector3d>(
      &agv::EasyTrafficLight::waiting_after),
    py::arg("checkpoint"),
    py::arg("location"))
  .def("last_reached", &agv::EasyTrafficLight::last_reached)
  .def("update_idle_location",
    py::overload_cast<std::string, Eigen::Vector3d>(
      &agv::EasyTrafficLight::update_idle_location),
    py::arg("map_name"),
    py::arg("position"));

  // prefix traffic light
  auto m_easy_traffic_light = m.def_submodule("easy_traffic_light");

  py::enum_<agv::EasyTrafficLight::MovingInstruction>(
    m_easy_traffic_light, "MovingInstruction")
  .value("MovingError",
    agv::EasyTrafficLight::MovingInstruction::MovingError)
  .value("ContinueAtNextCheckpoint",
    agv::EasyTrafficLight::MovingInstruction::ContinueAtNextCheckpoint)
  .value("WaitAtNextCheckpoint",
    agv::EasyTrafficLight::MovingInstruction::WaitAtNextCheckpoint)
  .value("PauseImmediately",
    agv::EasyTrafficLight::MovingInstruction::PauseImmediately);

  py::enum_<agv::EasyTrafficLight::WaitingInstruction>(
    m_easy_traffic_light, "WaitingInstruction")
  .value("WaitingError",
    agv::EasyTrafficLight::WaitingInstruction::WaitingError)
  .value("Resume",
    agv::EasyTrafficLight::WaitingInstruction::Resume)
  .value("Wait",
    agv::EasyTrafficLight::WaitingInstruction::Wait);

  // ADAPTER =================================================================
  // Light wrappers
  py::class_<rclcpp::NodeOptions>(m, "NodeOptions")
  .def(py::init<>());

  py::class_<rclcpp::Node, std::shared_ptr<rclcpp::Node>>(m, "Node")
  .def("now", [](rclcpp::Node& self)
    {
      return rmf_traffic_ros2::convert(self.now());
    })
  .def("use_sim_time", [](rclcpp::Node& self)
    {
      rclcpp::Parameter param("use_sim_time", true);
      self.set_parameter(param);
    });

  // Python rclcpp init and spin call
  m.def("init_rclcpp", []() { rclcpp::init(0, nullptr); });
  m.def("spin_rclcpp", [](rclcpp::Node::SharedPtr node_pt)
    {
      rclcpp::spin(node_pt);
    });
  m.def("spin_some_rclcpp", [](rclcpp::Node::SharedPtr node_pt)
    {
      rclcpp::spin_some(node_pt);
    });

  py::class_<agv::Adapter, std::shared_ptr<agv::Adapter>>(m, "Adapter")
  // .def(py::init<>())  // Private constructor
  .def_static("make", &agv::Adapter::make,
    py::arg("node_name"),
    py::arg("node_options") = rclcpp::NodeOptions(),
    py::arg("wait_time") = rmf_utils::optional<rmf_traffic::Duration>(
      rmf_utils::nullopt),
    py::call_guard<py::scoped_ostream_redirect,
    py::scoped_estream_redirect>())
  .def("add_fleet", &agv::Adapter::add_fleet,
    py::arg("fleet_name"),
    py::arg("traits"),
    py::arg("navigation_graph"),
    py::arg("server_uri") = std::nullopt)
  .def("add_easy_traffic_light", &agv::Adapter::add_easy_traffic_light,
    py::arg("handle_callback"),
    py::arg("fleet_name"),
    py::arg("robot_name"),
    py::arg("traits"),
    py::arg("pause_callback"),
    py::arg("resume_callback"),
    py::arg("blocker_callback") = nullptr)
  .def_property_readonly("node",
    py::overload_cast<>(&agv::Adapter::node))
  .def("start", &agv::Adapter::start)
  .def("stop", &agv::Adapter::stop)
  .def("now", [](agv::Adapter& self)
    {
      return TimePoint(rmf_traffic_ros2::convert(self.node()->now())
      .time_since_epoch());
    });

  py::class_<agv::test::MockAdapter,
    std::shared_ptr<agv::test::MockAdapter>>(m, "MockAdapter")
  .def(py::init<const std::string&,
    const rclcpp::NodeOptions&>(),
    py::arg("node_name"),
    py::arg("node_options") = rclcpp::NodeOptions(),
    py::call_guard<py::scoped_ostream_redirect,
    py::scoped_estream_redirect>())
  .def("add_fleet", &agv::test::MockAdapter::add_fleet,
    py::arg("fleet_name"),
    py::arg("traits"),
    py::arg("navigation_graph"),
    py::arg("server_uri") = std::nullopt)
  .def_property_readonly("node",
    py::overload_cast<>(
      &agv::test::MockAdapter::node))
   /// Note: Exposed dispatch_task() for testing
  .def("dispatch_task", 
    &agv::test::MockAdapter::dispatch_task,
    py::arg("task_id"),
    py::arg("request"))
  .def("start", &agv::test::MockAdapter::start)
  .def("stop", &agv::test::MockAdapter::stop)
  .def("now", [&](agv::test::MockAdapter& self)
    {
      return TimePoint(rmf_traffic_ros2::convert(self.node()->now())
      .time_since_epoch());
    });
}<|MERGE_RESOLUTION|>--- conflicted
+++ resolved
@@ -150,14 +150,12 @@
     },
     py::return_value_policy::reference_internal,
     "Experimental API to access the schedule participant")
-<<<<<<< HEAD
+  .def("set_action_executor",
+    &agv::RobotUpdateHandle::set_action_executor,
+    py::arg("action_executor"))
   .def("set_stop_callback",
     &agv::RobotUpdateHandle::set_stop_callback,
     py::arg("stop"));
-=======
-  .def("set_action_executor",
-    &agv::RobotUpdateHandle::set_action_executor,
-    py::arg("action_executor"));
 
   // ACTION EXECUTOR   ===============================================
   auto m_robot_update_handle = m.def_submodule("robot_update_handle");
@@ -169,7 +167,6 @@
   .def("update_remaining_time",
     &ActionExecution::update_remaining_time,
     py::arg("remaining_time_estimate"));
->>>>>>> ae22c0c5
 
   // FLEETUPDATE HANDLE ======================================================
   py::class_<agv::FleetUpdateHandle,
