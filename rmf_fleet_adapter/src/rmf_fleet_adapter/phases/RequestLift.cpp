--- conflicted
+++ resolved
@@ -97,18 +97,17 @@
 {
   using rmf_lift_msgs::msg::LiftState;
 
-<<<<<<< HEAD
   if (_data.located == Located::Inside)
   {
     // If the robot is requesting from the inside, then we should update the
     // current_boarded_lift_level value for the context
     _current_boarded_lift_level = std::make_shared<std::string>(_destination);
     _context->_set_current_boarded_lift_level(_current_boarded_lift_level);
-=======
+  }
+
   if (_data.final_lift_destination.has_value())
   {
     _context->set_final_lift_destination(*_data.final_lift_destination);
->>>>>>> 16e5557f
   }
 
   if (_data.located == Located::Outside && _context->current_lift_destination())
