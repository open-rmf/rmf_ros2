/*
 * Copyright (C) 2020 Open Source Robotics Foundation
 *
 * Licensed under the Apache License, Version 2.0 (the "License");
 * you may not use this file except in compliance with the License.
 * You may obtain a copy of the License at
 *
 *     http://www.apache.org/licenses/LICENSE-2.0
 *
 * Unless required by applicable law or agreed to in writing, software
 * distributed under the License is distributed on an "AS IS" BASIS,
 * WITHOUT WARRANTIES OR CONDITIONS OF ANY KIND, either express or implied.
 * See the License for the specific language governing permissions and
 * limitations under the License.
 *
*/

#include "RequestLift.hpp"
#include "EndLiftSession.hpp"
#include "RxOperators.hpp"
#include "../agv/internal_RobotUpdateHandle.hpp"
#include "../agv/internal_EasyFullControl.hpp"

namespace rmf_fleet_adapter {
namespace phases {

//==============================================================================
std::shared_ptr<RequestLift::ActivePhase> RequestLift::ActivePhase::make(
  agv::RobotContextPtr context,
  std::string lift_name,
  std::string destination,
  rmf_traffic::Time expected_finish,
  const Located located,
  rmf_traffic::PlanId plan_id,
  std::optional<agv::Destination> localize)
{
  auto inst = std::shared_ptr<ActivePhase>(
    new ActivePhase(
      std::move(context),
      std::move(lift_name),
      std::move(destination),
      std::move(expected_finish),
      located,
      plan_id,
      std::move(localize)
  ));
  inst->_init_obs();
  return inst;
}

//==============================================================================
const rxcpp::observable<LegacyTask::StatusMsg>&
RequestLift::ActivePhase::observe() const
{
  return _obs;
}

//==============================================================================
rmf_traffic::Duration RequestLift::ActivePhase::estimate_remaining_time() const
{
  // TODO: implement
  return rmf_traffic::Duration{0};
}

//==============================================================================
void RequestLift::ActivePhase::emergency_alarm(bool /*on*/)
{
  // TODO: implement
}

//==============================================================================
void RequestLift::ActivePhase::cancel()
{
  // GoToPlace / ExecutePlan don't call the cancel function anyway
}

//==============================================================================
const std::string& RequestLift::ActivePhase::description() const
{
  return _description;
}

//==============================================================================
RequestLift::ActivePhase::ActivePhase(
  agv::RobotContextPtr context,
  std::string lift_name,
  std::string destination,
  rmf_traffic::Time expected_finish,
  Located located,
  rmf_traffic::PlanId plan_id,
  std::optional<agv::Destination> localize)
: _context(std::move(context)),
  _lift_name(std::move(lift_name)),
  _destination(std::move(destination)),
  _expected_finish(std::move(expected_finish)),
  _located(located),
  _plan_id(plan_id),
  _localize_after(std::move(localize))
{
  std::ostringstream oss;
  oss << "Requesting lift [" << lift_name << "] to [" << destination << "]";

  _description = oss.str();
}

//==============================================================================
void RequestLift::ActivePhase::_init_obs()
{
  using rmf_lift_msgs::msg::LiftState;

  _obs = _context->node()->lift_state()
    .observe_on(rxcpp::identity_same_worker(_context->worker()))
    .lift<LiftState::SharedPtr>(
    on_subscribe(
      [weak = weak_from_this()]()
      {
        auto me = weak.lock();
        if (!me)
          return;

        me->_do_publish();
        me->_timer = me->_context->node()->try_create_wall_timer(
          std::chrono::milliseconds(1000),
          [weak]()
          {
            auto me = weak.lock();
            if (!me)
              return;

            // TODO(MXG): We can stop publishing the door request once the
            // supervisor sees our request.
            me->_do_publish();
            const auto delay = me->_context->now() - me->_expected_finish;
            if (delay > std::chrono::seconds(0))
            {
              me->_context->worker().schedule(
                [
                  context = me->_context,
                  plan_id = me->_plan_id,
                  delay
                ](const auto&)
                {
                  context->itinerary().cumulative_delay(plan_id, delay);
                });
            }
          });
      }))
    .map([weak = weak_from_this()](const auto& v)
      {
        auto me = weak.lock();
        if (!me)
          return LegacyTask::StatusMsg();

        return me->_get_status(v);
      })
    .lift<LegacyTask::StatusMsg>(grab_while([weak =
      weak_from_this()](const LegacyTask::StatusMsg& status)
      {
        auto me = weak.lock();
        if (!me)
          return false;

        if (
          status.state == LegacyTask::StatusMsg::STATE_COMPLETED ||
          status.state == LegacyTask::StatusMsg::STATE_FAILED)
        {
          me->_timer.reset();
          return false;
        }
        return true;
      }))
    .take_until(_cancelled.get_observable().filter([](auto b) { return b; }))
    .concat(rxcpp::observable<>::create<LegacyTask::StatusMsg>(
        [weak = weak_from_this()](const auto& s)
        {
          auto me = weak.lock();
          if (!me)
            return;

          if (me->_localize_after.has_value())
          {
            auto finish = [s, worker = me->_context->worker(), weak]()
              {
                worker.schedule([s, weak](const auto&)
                  {
                    if (const auto me = weak.lock())
                      me->_finish();

                    s.on_completed();
                  });
              };
            auto cmd = agv::EasyFullControl
              ::CommandExecution::Implementation::make_hold(
                me->_context,
                me->_expected_finish,
                me->_plan_id,
                std::move(finish));

            agv::Destination::Implementation::get(*me->_localize_after)
              .position = me->_context->position();

            if (me->_context->localize(*me->_localize_after, std::move(cmd)))
            {
              me->_rewait_timer = me->_context->node()->try_create_wall_timer(
<<<<<<< HEAD
                std::chrono::seconds(30),
                [weak, s]
=======
                std::chrono::seconds(300),
                [w = me->weak_from_this(), s]
>>>>>>> 9514a887
                {
                  const auto me = weak.lock();
                  if (!me)
                    return;

                  RCLCPP_ERROR(
                    me->_context->node()->get_logger(),
                    "Waiting for robot [%s] to localize timed out. Please "
                    "ensure that your localization function triggers "
                    "execution.finished() when the robot's localization "
                    "process is finished.",
                    me->_context->requester_id().c_str());

                  me->_finish();
                  s.on_completed();
                });
              return;
            }
          }

          me->_finish();
          s.on_completed();
        }));
}

//==============================================================================
LegacyTask::StatusMsg RequestLift::ActivePhase::_get_status(
  const rmf_lift_msgs::msg::LiftState::SharedPtr& lift_state)
{
  using rmf_lift_msgs::msg::LiftState;
  using rmf_lift_msgs::msg::LiftRequest;
  LegacyTask::StatusMsg status{};
  status.state = LegacyTask::StatusMsg::STATE_ACTIVE;
  if (!_rewaiting &&
    lift_state->lift_name == _lift_name &&
    lift_state->current_floor == _destination &&
    lift_state->door_state == LiftState::DOOR_OPEN &&
    lift_state->session_id == _context->requester_id())
  {
    bool completed = false;
    const auto& watchdog = _context->get_lift_watchdog();

    if (_watchdog_info)
    {
      std::lock_guard<std::mutex> lock(_watchdog_info->mutex);
      if (_watchdog_info->decision.has_value())
      {
        switch (*_watchdog_info->decision)
        {
          case agv::RobotUpdateHandle::Unstable::Decision::Clear:
          {
            completed = true;
            break;
          }
          case agv::RobotUpdateHandle::Unstable::Decision::Undefined:
          {
            RCLCPP_ERROR(
              _context->node()->get_logger(),
              "Received undefined decision for lift watchdog of [%s]. "
              "Defaulting to a Crowded decision.",
              _context->name().c_str());
            // Intentionally drop to the next case
            [[fallthrough]];
          }
          case agv::RobotUpdateHandle::Unstable::Decision::Crowded:
          {
            _rewaiting = true;

            _lift_end_phase = EndLiftSession::Active::make(
              _context, _lift_name, _destination);
            _reset_session_subscription = _lift_end_phase->observe()
              .subscribe([](const auto&)
                {
                  // Do nothing
                });

            _rewait_timer = _context->node()->try_create_wall_timer(
              _context->get_lift_rewait_duration(),
              [w = weak_from_this()]()
              {
                if (const auto& me = w.lock())
                {
                  me->_rewaiting = false;
                  me->_rewait_timer.reset();
                  me->_reset_session_subscription =
                  rmf_rxcpp::subscription_guard();
                }
              });
            break;
          }
        }

        _watchdog_info.reset();
      }
    }
    else if (_located == Located::Outside && watchdog)
    {
      _watchdog_info = std::make_shared<WatchdogInfo>();
      watchdog(
        _lift_name,
        [info = _watchdog_info](
          agv::RobotUpdateHandle::Unstable::Decision decision)
        {
          std::lock_guard<std::mutex> lock(info->mutex);
          info->decision = decision;
        });
    }
    else
    {
      completed = true;
    }

    if (completed)
    {
      status.state = LegacyTask::StatusMsg::STATE_COMPLETED;
      status.status = "success";
      _timer.reset();
    }
  }
  else if (_rewaiting)
  {
    status.status = "[" + _context->name() + "] is waiting for lift ["
      + _lift_name + "] to clear out";
  }
  else if (lift_state->lift_name == _lift_name)
  {
    // TODO(MXG): Make this a more human-friendly message
    status.status = "[" + _context->name() + "] still waiting for lift ["
      + _lift_name + "]  current state: "
      + lift_state->current_floor + " vs " + _destination + " | "
      + std::to_string(static_cast<int>(lift_state->door_state))
      + " vs " + std::to_string(static_cast<int>(LiftState::DOOR_OPEN))
      + " | " + lift_state->session_id + " vs " + _context->requester_id();
  }

  return status;
}

//==============================================================================
void RequestLift::ActivePhase::_do_publish()
{
  if (_rewaiting)
    return;

  if (!_destination_handle)
  {
    _destination_handle = _context->set_lift_destination(
      _lift_name, _destination, _located == Located::Inside);
  }
}

//==============================================================================
void RequestLift::ActivePhase::_finish()
{
  if (_located == Located::Outside)
  {
    // The robot is going to start moving into the lift now, so we should lock
    // the destination in.
    _context->set_lift_destination(_lift_name, _destination, true);
  }
}

//==============================================================================
RequestLift::PendingPhase::PendingPhase(
  agv::RobotContextPtr context,
  std::string lift_name,
  std::string destination,
  rmf_traffic::Time expected_finish,
  Located located,
  rmf_traffic::PlanId plan_id,
  std::optional<agv::Destination> localize)
: _context(std::move(context)),
  _lift_name(std::move(lift_name)),
  _destination(std::move(destination)),
  _expected_finish(std::move(expected_finish)),
  _located(located),
  _plan_id(plan_id),
  _localize_after(std::move(localize))
{
  std::ostringstream oss;
  oss << "Requesting lift \"" << lift_name << "\" to \"" << destination << "\"";

  _description = oss.str();
}

//==============================================================================
std::shared_ptr<LegacyTask::ActivePhase> RequestLift::PendingPhase::begin()
{
  return ActivePhase::make(
    _context,
    _lift_name,
    _destination,
    _expected_finish,
    _located,
    _plan_id,
    _localize_after);
}

//==============================================================================
rmf_traffic::Duration RequestLift::PendingPhase::estimate_phase_duration() const
{
  // TODO: implement
  return rmf_traffic::Duration{0};
}

//==============================================================================
const std::string& RequestLift::PendingPhase::description() const
{
  return _description;
}

} // namespace phases
} // namespace rmf_fleet_adapter<|MERGE_RESOLUTION|>--- conflicted
+++ resolved
@@ -202,13 +202,8 @@
             if (me->_context->localize(*me->_localize_after, std::move(cmd)))
             {
               me->_rewait_timer = me->_context->node()->try_create_wall_timer(
-<<<<<<< HEAD
-                std::chrono::seconds(30),
+                std::chrono::seconds(300),
                 [weak, s]
-=======
-                std::chrono::seconds(300),
-                [w = me->weak_from_this(), s]
->>>>>>> 9514a887
                 {
                   const auto me = weak.lock();
                   if (!me)
