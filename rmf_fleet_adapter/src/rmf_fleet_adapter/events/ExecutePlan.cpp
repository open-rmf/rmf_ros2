/*
 * Copyright (C) 2021 Open Source Robotics Foundation
 *
 * Licensed under the Apache License, Version 2.0 (the "License");
 * you may not use this file except in compliance with the License.
 * You may obtain a copy of the License at
 *
 *     http://www.apache.org/licenses/LICENSE-2.0
 *
 * Unless required by applicable law or agreed to in writing, software
 * distributed under the License is distributed on an "AS IS" BASIS,
 * WITHOUT WARRANTIES OR CONDITIONS OF ANY KIND, either express or implied.
 * See the License for the specific language governing permissions and
 * limitations under the License.
 *
*/

#include "ExecutePlan.hpp"
#include "LegacyPhaseShim.hpp"
#include "WaitForTraffic.hpp"
#include "WaitUntil.hpp"

#include "../phases/MoveRobot.hpp"
#include "../phases/DoorOpen.hpp"
#include "../phases/DoorClose.hpp"
#include "../phases/RequestLift.hpp"
#include "../phases/DockRobot.hpp"

#include <rmf_task_sequence/events/Bundle.hpp>

namespace rmf_fleet_adapter {
namespace events {

namespace {
//==============================================================================
using StandbyPtr = rmf_task_sequence::Event::StandbyPtr;
using UpdateFn = std::function<void()>;
using MakeStandby = std::function<StandbyPtr(UpdateFn)>;

//==============================================================================
struct LegacyPhaseWrapper
{
  LegacyPhaseWrapper(
    std::shared_ptr<LegacyTask::PendingPhase> phase_,
    rmf_traffic::Time time_,
    rmf_traffic::Dependencies dependencies_)
  : phase(std::move(phase_)),
    time(time_),
    dependencies(std::move(dependencies_))
  {
    // Do nothing
  }

  std::shared_ptr<LegacyTask::PendingPhase> phase;
  rmf_traffic::Time time;
  rmf_traffic::Dependencies dependencies;
};

using LegacyPhases = std::vector<LegacyPhaseWrapper>;

using DockRobot = phases::DockRobot::PendingPhase;
using DoorOpen = phases::DoorOpen::PendingPhase;
using DoorClose = phases::DoorClose::PendingPhase;
using RequestLift = phases::RequestLift::PendingPhase;
using EndLift = phases::EndLiftSession::Pending;
using Move = phases::MoveRobot::PendingPhase;

//==============================================================================
MakeStandby make_wait_for_traffic(
  const agv::RobotContextPtr& context,
  const rmf_traffic::Dependencies& deps,
  const rmf_traffic::Time time,
  const rmf_task_sequence::Event::AssignIDPtr& id)
{
  return [context, deps, time, id](UpdateFn update)
    {
      return WaitForTraffic::Standby::make(
        context, deps, time, id, std::move(update));
    };
}

//==============================================================================
class EventPhaseFactory : public rmf_traffic::agv::Graph::Lane::Executor
{
public:

  using Lane = rmf_traffic::agv::Graph::Lane;

  EventPhaseFactory(
    agv::RobotContextPtr context,
    LegacyPhases& phases,
    rmf_traffic::Time event_start_time,
    const rmf_traffic::Dependencies& dependencies,
    bool& continuous)
  : _context(std::move(context)),
    _phases(phases),
    _event_start_time(event_start_time),
    _dependencies(dependencies),
    _continuous(continuous)
  {
    // Do nothing
  }

  void execute(const Dock& dock) final
  {
    assert(!_moving_lift);
    _phases.emplace_back(
      std::make_shared<phases::DockRobot::PendingPhase>(
        _context, dock.dock_name()),
      _event_start_time, _dependencies);
    _continuous = false;
  }

  void execute(const DoorOpen& open) final
  {
    assert(!_moving_lift);
    const auto node = _context->node();
    _phases.emplace_back(
      std::make_shared<phases::DoorOpen::PendingPhase>(
        _context,
        open.name(),
        _context->requester_id(),
        _event_start_time + open.duration()),
      _event_start_time, _dependencies);
    _continuous = true;
  }

  void execute(const DoorClose& close) final
  {
    assert(!_moving_lift);

    // TODO(MXG): Account for event duration in this phase
    const auto node = _context->node();
    _phases.emplace_back(
      std::make_shared<phases::DoorClose::PendingPhase>(
        _context,
        close.name(),
        _context->requester_id()),
      _event_start_time, _dependencies);
    _continuous = true;
  }

  void execute(const LiftSessionBegin& open) final
  {
    assert(!_moving_lift);
    const auto node = _context->node();
    _phases.emplace_back(
      std::make_shared<phases::RequestLift::PendingPhase>(
        _context,
        open.lift_name(),
        open.floor_name(),
        _event_start_time,
        phases::RequestLift::Located::Outside),
      _event_start_time, _dependencies);

    _continuous = true;
  }

  void execute(const LiftMove& move) final
  {
    // TODO(MXG): We should probably keep track of what lift is being moved to
    // make sure we weren't given a broken nav graph
    _lifting_duration += move.duration();
    _moving_lift = true;

    _continuous = true;
  }

  void execute(const LiftDoorOpen& open) final
  {
    const auto node = _context->node();

    // TODO(MXG): The time calculation here should be considered more carefully.
    _phases.emplace_back(
      std::make_shared<phases::RequestLift::PendingPhase>(
        _context,
        open.lift_name(),
        open.floor_name(),
        _event_start_time + open.duration() + _lifting_duration,
        phases::RequestLift::Located::Inside),
      _event_start_time, _dependencies);
    _moving_lift = false;

    _continuous = true;
  }

  void execute(const LiftSessionEnd& close) final
  {
    assert(!_moving_lift);
    const auto node = _context->node();
    _phases.emplace_back(
      std::make_shared<phases::EndLiftSession::Pending>(
        _context,
        close.lift_name(),
        close.floor_name()),
      _event_start_time, _dependencies);

    _continuous = true;
  }

  void execute(const Wait&) final
  {
    // Do nothing
  }

  bool moving_lift() const
  {
    return _moving_lift;
  }

private:
  agv::RobotContextPtr _context;
  LegacyPhases& _phases;
  rmf_traffic::Time _event_start_time;
  const rmf_traffic::Dependencies& _dependencies;
  bool& _continuous;
  bool _moving_lift = false;
  rmf_traffic::Duration _lifting_duration = rmf_traffic::Duration(0);
};


//==============================================================================
struct EventGroupInfo
{
  MakeStandby group;
  LegacyPhases::const_iterator tail;
};

//==============================================================================
std::optional<EventGroupInfo> search_for_door_group(
  LegacyPhases::const_iterator head,
  LegacyPhases::const_iterator end,
  const agv::RobotContextPtr& context,
  const rmf_task::Event::AssignIDPtr& id)
{
  const auto* door_open = dynamic_cast<const phases::DoorOpen::PendingPhase*>(
    head->phase.get());

  if (!door_open)
    return std::nullopt;

  // Look for a door close event for this same door
  auto tail = head;
  ++tail;
  auto moving_duration = rmf_traffic::Duration(0);
  while (tail != end)
  {
    const auto* tail_event = tail->phase.get();
    if (const auto* door_close = dynamic_cast<const DoorClose*>(tail_event))
    {
      if (door_open->door_name() != door_close->door_name())
      {
        // A different door is being closed, so we should not lump this all
        // together
        return std::nullopt;
      }

      // We have found the event where the robot is finished using the door.
      // Let's lump these events together.

      auto group_state = rmf_task::events::SimpleEventState::make(
        id->assign(), "Pass through [door:" + door_open->door_name() + "]",
        "", rmf_task::Event::Status::Standby, {}, context->clock());

      std::vector<MakeStandby> door_group;
      ++tail;
      for (auto it = head; it != tail; ++it)
      {
        door_group.push_back(
          [legacy = it->phase, context, id](UpdateFn update)
          {
            return LegacyPhaseShim::Standby::make(
              legacy, context->worker(), context->clock(), id, update);
          });

        if (!it->dependencies.empty())
        {
          door_group.push_back(make_wait_for_traffic(
              context, it->dependencies, it->time, id));
        }
      }

      return EventGroupInfo{
        [
          door_group = std::move(door_group),
          group_state = std::move(group_state)
        ](UpdateFn update)
        {
          return rmf_task_sequence::events::Bundle::standby(
            rmf_task_sequence::events::Bundle::Type::Sequence,
            door_group, group_state, update);
        },
        tail
      };
    }
    else if (const auto* move = dynamic_cast<const Move*>(tail_event))
    {
      moving_duration += move->estimate_phase_duration();
      if (std::chrono::minutes(1) < moving_duration)
      {
        // There is a lot of moving happening here, so we should not lump
        // this all together
        return std::nullopt;
      }
    }
    else
    {
      // If any other type of event is happening, we should not lump this
      // all together
      return std::nullopt;
    }

    ++tail;
  }

  return std::nullopt;
}

//==============================================================================
std::optional<EventGroupInfo> search_for_lift_group(
  LegacyPhases::const_iterator head,
  LegacyPhases::const_iterator end,
  const agv::RobotContextPtr& context,
  const rmf_task::Event::AssignIDPtr& event_id,
  const rmf_task::events::SimpleEventStatePtr& state)
{
  const auto lift_begin = dynamic_cast<const RequestLift*>(head->phase.get());

  if (!lift_begin)
    return std::nullopt;

  const auto& lift_name = lift_begin->lift_name();
  auto tail = head;
  ++tail;
  while (tail != end)
  {
    const auto* tail_event = tail->phase.get();
    if (const auto* lift_request = dynamic_cast<const RequestLift*>(tail_event))
    {
      if (lift_request->lift_name() != lift_name)
      {
        // A different lift is being interacted with before the current lift
        // interaction has finished. This is weird, so let's report it.
        state->update_log().warn(
          "Plan involves using [lift:" + lift_request->lift_name()
          + "] while the robot is already in a session with [lift:"
          + lift_name + "]. This may indicate a broken navigation graph. "
          "Please report this to the system integrator.");
        return std::nullopt;
      }
    }
    else if (const auto* lift_end = dynamic_cast<const EndLift*>(tail_event))
    {
      if (lift_end->lift_name() != lift_name)
      {
        // A different lift session is being ended before this one. This is
        // weird, so let's report it.
        state->update_log().warn(
          "Plan involves ending a session with [lift:" + lift_end->lift_name()
          + "] while [lift:" + lift_name + "] is in use. This may indicate "
          "a broken navigation graph. Please report this to the system "
          "integrator.");
        return std::nullopt;
      }

      auto category = "Take [lift:" + lift_name
        + "] to [floor:" + lift_end->destination() + "]";

      auto group_state = rmf_task::events::SimpleEventState::make(
        event_id->assign(), std::move(category),
        "", rmf_task::Event::Status::Standby, {}, context->clock());

      std::vector<MakeStandby> lift_group;
      ++tail;
      for (auto it = head; it != tail; ++it)
      {
        lift_group.push_back(
          [legacy = it->phase, context, event_id](UpdateFn update)
          {
            return LegacyPhaseShim::Standby::make(
              legacy, context->worker(), context->clock(), event_id, update);
          });

        if (!it->dependencies.empty())
        {
          lift_group.push_back(make_wait_for_traffic(
              context, it->dependencies, it->time, event_id));
        }
      }

      return EventGroupInfo{
        [
          lift_group = std::move(lift_group),
          group_state = std::move(group_state)
        ](UpdateFn update)
        {
          return rmf_task_sequence::events::Bundle::standby(
            rmf_task_sequence::events::Bundle::Type::Sequence,
            lift_group, group_state, update);
        },
        tail
      };
    }

    ++tail;
  }

  if (tail == end)
  {
    state->update_log().warn(
      "Plan neglects to end a session with [lift:" + lift_name + "]. This may "
      "indicate a broken navigation graph. Please report this to the system "
      "integrator.");
  }

  return std::nullopt;
}

} // anonymous namespace

//==============================================================================
std::optional<ExecutePlan> ExecutePlan::make(
  agv::RobotContextPtr context,
  rmf_traffic::PlanId plan_id,
  rmf_traffic::agv::Plan plan,
  rmf_traffic::schedule::Itinerary full_itinerary,
  const rmf_task::Event::AssignIDPtr& event_id,
  rmf_task::events::SimpleEventStatePtr state,
  std::function<void()> update,
  std::function<void()> finished,
  std::optional<rmf_traffic::Duration> tail_period)
{
  std::optional<rmf_traffic::Time> finish_time_estimate;
  for (const auto& r : plan.get_itinerary())
  {
    const auto check = r.trajectory().back().time();
    if (!finish_time_estimate.has_value() || *finish_time_estimate < check)
      finish_time_estimate = check;
  }

  if (!finish_time_estimate.has_value())
  {
    // If this is empty then the entire plan is empty... that's not supposed to
    // happen...
    return std::nullopt;
  }

  std::vector<rmf_traffic::agv::Plan::Waypoint> waypoints =
    plan.get_waypoints();

  std::vector<rmf_traffic::agv::Plan::Waypoint> move_through;

  LegacyPhases legacy_phases;
  while (!waypoints.empty())
  {
    auto it = waypoints.begin();
    bool event_occurred = false;
    for (; it != waypoints.end(); ++it)
    {
      move_through.push_back(*it);

      if (it->event())
      {
        if (move_through.size() > 1)
        {
          legacy_phases.emplace_back(
            std::make_shared<phases::MoveRobot::PendingPhase>(
              context, move_through, plan_id, tail_period),
            it->time(), it->dependencies());
        }

        move_through.clear();
        bool continuous = true;
        EventPhaseFactory factory(
          context, legacy_phases, it->time(), it->dependencies(), continuous);
        it->event()->execute(factory);
        while (factory.moving_lift())
        {
          const auto last_it = it;
          ++it;
          if (!it->event())
          {
            const double dist =
              (it->position().block<2, 1>(0, 0)
              - last_it->position().block<2, 1>(0, 0)).norm();

            if (dist < 0.5)
            {
              // We'll assume that this is just a misalignment in the maps
              continue;
            }

            state->update_log().warn(
              "Plan involves a translation of [" + std::to_string(dist)
              + "m] while inside a lift. This may indicate an error in the "
              "navigation graph. Please report this to the system integrator.");
          }

          it->event()->execute(factory);
        }

        if (continuous)
        {
          // Have the next sequence of waypoints begin with the event waypoint
          // of this sequence.
          move_through.push_back(*it);
        }

        waypoints.erase(waypoints.begin(), it+1);
        event_occurred = true;
        break;
      }
      else if (!it->dependencies().empty())
      {
        if (move_through.size() > 1)
        {
          legacy_phases.emplace_back(
            std::make_shared<phases::MoveRobot::PendingPhase>(
              context, move_through, plan_id, tail_period),
            it->time(), it->dependencies());
        }
        else
        {
          legacy_phases.emplace_back(nullptr, it->time(), it->dependencies());
        }

        // Have the next sequence of waypoints begin with this one.
        move_through.clear();
        move_through.push_back(*it);

        waypoints.erase(waypoints.begin(), it+1);
        event_occurred = true;
        break;
      }
    }

    if (move_through.size() > 1)
    {
      // If we have more than one waypoint to move through, then create a
      // moving phase.
      //
      // If we reach this point in the code and move_through is greater than 1,
      // then we have reached the end of the path, so there is definitely no
      // need for any dependencies.
      legacy_phases.emplace_back(
        std::make_shared<phases::MoveRobot::PendingPhase>(
          context, move_through, plan_id, tail_period),
        finish_time_estimate.value(), rmf_traffic::Dependencies{});
    }

    if (!event_occurred)
    {
      // If no event occurred on this loop, then we have reached the end of the
      // waypoint sequence, and we should simply clear it out.
      waypoints.clear();
    }
  }

  // Convert the legacy phases into task events.

  // We take the extra step of lumping related events into groups when we can
  // manage to identify such groups, e.g. passing through a door or taking a
  // lift.
  std::vector<MakeStandby> standbys;
  auto head = legacy_phases.cbegin();
  const auto end = legacy_phases.cend();
  while (head != end)
  {
    if (const auto door = search_for_door_group(head, end, context, event_id))
    {
      standbys.push_back(door->group);
      head = door->tail;
    }
    else if (const auto lift = search_for_lift_group(
        head, end, context, event_id, state))
    {
      standbys.push_back(lift->group);
      head = lift->tail;
    }
    else
    {
      if (head->phase)
      {
        standbys.push_back(
          [legacy = head->phase, context, event_id](UpdateFn update)
          {
            return LegacyPhaseShim::Standby::make(
              legacy, context->worker(), context->clock(), event_id, update);
          });
      }

      if (!head->dependencies.empty())
      {
        standbys.push_back(make_wait_for_traffic(
            context, head->dependencies, head->time, event_id));
      }

      ++head;
    }
  }

  if (tail_period.has_value() && !legacy_phases.empty())
  {
    // A tail period was requested, so this is actually a ResponsiveWait action.
    // We will ensure that the task doesn't finish until the final time is
    // reached, even if the robot arrives at the final destination early.
    const auto wait_until_time = legacy_phases.back().time;
    standbys.push_back(
      [context, wait_until_time, event_id](UpdateFn update)
      -> rmf_task_sequence::Event::StandbyPtr
      {
        return WaitUntil::Standby::make(
          context, wait_until_time, event_id, std::move(update));
      });
  }

  auto sequence = rmf_task_sequence::events::Bundle::standby(
    rmf_task_sequence::events::Bundle::Type::Sequence,
    standbys, state, std::move(update))->begin([]() {}, std::move(finished));

<<<<<<< HEAD
//  std::stringstream ss;
//  ss << "Submitting itinerary for " << context->name() << " [" << plan_id
//     << "] with these dependencies:";
//  for (std::size_t i = 0; i < full_itinerary.size(); ++i)
//  {
//    ss << "\n  " << i << ".";
//    const auto& r = full_itinerary[i];
//    for (const auto& [p, deps] : r.dependencies())
//    {
//      ss << " " << p << ":";
//      if (deps.plan().has_value())
//      {
//        ss << *deps.plan();
//        for (const auto& [r, _] : deps.routes())
//          ss << "|" << r;
//      }
//      else
//      {
//        ss << "None";
//      }
//    }
//  }

//  ss << "\nOriginal had these dependencies:";
//  for (std::size_t i = 0; i < plan.get_itinerary().size(); ++i)
//  {
//    ss << "\n  " << i << ".";
//    const auto& r = plan.get_itinerary()[i];
//    for (const auto& [p, deps] : r.dependencies())
//    {
//      ss << " " << p << ":";
//      if (deps.plan().has_value())
//        ss << *deps.plan();
//    }
//  }

//  std::cout << ss.str() << std::endl;

  context->itinerary().set(plan_id, std::move(full_itinerary));
=======
  std::size_t attempts = 0;
  while (!context->itinerary().set(plan_id, plan.get_itinerary()))
  {
    // Some mysterious behavior has been happening where plan_ids are invalid.
    // We will attempt to catch that here and try to learn more about what
    // could be causing that, while allowing progress to continue.
    std::string task_id = "<none>";
    if (context->current_task_id())
      task_id = *context->current_task_id();

    RCLCPP_ERROR(
      context->node()->get_logger(),
      "Invalid plan_id [%lu] when current plan_id is [%lu] for [%s] in group "
      "[%s] while performing task [%s]. Please notify an RMF developer.",
      plan_id,
      context->itinerary().current_plan_id(),
      context->name().c_str(),
      context->group().c_str(),
      task_id.c_str());
    state->update_log().error(
      "Invalid plan_id [" + std::to_string(plan_id) + "] when current plan_id "
      "is [" + std::to_string(context->itinerary().current_plan_id()) + "] "
      "Please notify an RMF developer.");

    plan_id = context->itinerary().assign_plan_id();

    if (++attempts > 5)
    {
      RCLCPP_ERROR(
        context->node()->get_logger(),
        "Requesting replan for [%s] in group [%s] because plan is repeatedly "
        "being rejected while performing task [%s]",
        context->name().c_str(),
        context->group().c_str(),
        task_id.c_str());
      return std::nullopt;
    }
  }
>>>>>>> 1b8939d8

  return ExecutePlan{
    std::move(plan),
    finish_time_estimate.value(),
    std::move(sequence)
  };
}

} // namespace events
} // namespace rmf_fleet_adapter<|MERGE_RESOLUTION|>--- conflicted
+++ resolved
@@ -618,49 +618,8 @@
     rmf_task_sequence::events::Bundle::Type::Sequence,
     standbys, state, std::move(update))->begin([]() {}, std::move(finished));
 
-<<<<<<< HEAD
-//  std::stringstream ss;
-//  ss << "Submitting itinerary for " << context->name() << " [" << plan_id
-//     << "] with these dependencies:";
-//  for (std::size_t i = 0; i < full_itinerary.size(); ++i)
-//  {
-//    ss << "\n  " << i << ".";
-//    const auto& r = full_itinerary[i];
-//    for (const auto& [p, deps] : r.dependencies())
-//    {
-//      ss << " " << p << ":";
-//      if (deps.plan().has_value())
-//      {
-//        ss << *deps.plan();
-//        for (const auto& [r, _] : deps.routes())
-//          ss << "|" << r;
-//      }
-//      else
-//      {
-//        ss << "None";
-//      }
-//    }
-//  }
-
-//  ss << "\nOriginal had these dependencies:";
-//  for (std::size_t i = 0; i < plan.get_itinerary().size(); ++i)
-//  {
-//    ss << "\n  " << i << ".";
-//    const auto& r = plan.get_itinerary()[i];
-//    for (const auto& [p, deps] : r.dependencies())
-//    {
-//      ss << " " << p << ":";
-//      if (deps.plan().has_value())
-//        ss << *deps.plan();
-//    }
-//  }
-
-//  std::cout << ss.str() << std::endl;
-
-  context->itinerary().set(plan_id, std::move(full_itinerary));
-=======
   std::size_t attempts = 0;
-  while (!context->itinerary().set(plan_id, plan.get_itinerary()))
+  while (!context->itinerary().set(plan_id, std::move(full_itinerary)))
   {
     // Some mysterious behavior has been happening where plan_ids are invalid.
     // We will attempt to catch that here and try to learn more about what
@@ -697,7 +656,6 @@
       return std::nullopt;
     }
   }
->>>>>>> 1b8939d8
 
   return ExecutePlan{
     std::move(plan),
