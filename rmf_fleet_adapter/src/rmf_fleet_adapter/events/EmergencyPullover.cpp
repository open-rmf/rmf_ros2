--- conflicted
+++ resolved
@@ -243,12 +243,7 @@
   _state->update_log().info("Searching for an emergency pullover");
 
   _find_pullover_service = std::make_shared<services::FindEmergencyPullover>(
-<<<<<<< HEAD
-    _context->emergency_planner(), _context->_get_free_spots(),
-    _context->location(),
-=======
     _context->emergency_planner(), _context->location(),
->>>>>>> a01fc2df
     _context->schedule()->snapshot(),
     _context->itinerary().id(), _context->profile());
 
