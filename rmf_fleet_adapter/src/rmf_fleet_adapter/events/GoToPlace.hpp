--- conflicted
+++ resolved
@@ -106,28 +106,12 @@
 
   private:
 
-<<<<<<< HEAD
-    enum class ReservationState
-    {
-      Pending=0,
-      Requested=1,
-      RecievedResponse=2
-    };
-
-    ReservationState _current_reservation_state = ReservationState::Pending;
-
-=======
->>>>>>> a01fc2df
     Active(Description description);
 
     void _schedule_retry();
 
     std::optional<rmf_traffic::agv::Plan::Goal> _choose_goal(
-<<<<<<< HEAD
       bool only_same_map);
-=======
-      bool only_same_map) const;
->>>>>>> a01fc2df
 
     void _find_plan();
 
