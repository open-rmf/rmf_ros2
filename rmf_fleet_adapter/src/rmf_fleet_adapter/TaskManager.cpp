/*
 * Copyright (C) 2020 Open Source Robotics Foundation
 *
 * Licensed under the Apache License, Version 2.0 (the "License");
 * you may not use this file except in compliance with the License.
 * You may obtain a copy of the License at
 *
 *     http://www.apache.org/licenses/LICENSE-2.0
 *
 * Unless required by applicable law or agreed to in writing, software
 * distributed under the License is distributed on an "AS IS" BASIS,
 * WITHOUT WARRANTIES OR CONDITIONS OF ANY KIND, either express or implied.
 * See the License for the specific language governing permissions and
 * limitations under the License.
 *
*/

#include "TaskManager.hpp"

#include <rmf_task/requests/ChargeBattery.hpp>
#include <rmf_task/requests/Clean.hpp>
#include <rmf_task/requests/Delivery.hpp>
#include <rmf_task/requests/Loop.hpp>

#include <rmf_traffic_ros2/Time.hpp>

#include <rmf_traffic/agv/Planner.hpp>

#include "agv/internal_FleetUpdateHandle.hpp"
#include "tasks/Clean.hpp"
#include "tasks/ChargeBattery.hpp"
#include "tasks/Delivery.hpp"
#include "tasks/Loop.hpp"

#include "phases/ResponsiveWait.hpp"
#include "events/EmergencyPullover.hpp"

#include <rmf_api_msgs/schemas/task_state_update.hpp>
#include <rmf_api_msgs/schemas/task_state.hpp>
#include <rmf_api_msgs/schemas/task_log_update.hpp>
#include <rmf_api_msgs/schemas/task_log.hpp>
#include <rmf_api_msgs/schemas/log_entry.hpp>
#include <rmf_api_msgs/schemas/simple_response.hpp>
#include <rmf_api_msgs/schemas/token_response.hpp>
#include <rmf_api_msgs/schemas/cancel_task_request.hpp>
#include <rmf_api_msgs/schemas/cancel_task_response.hpp>
#include <rmf_api_msgs/schemas/kill_task_request.hpp>
#include <rmf_api_msgs/schemas/kill_task_response.hpp>
#include <rmf_api_msgs/schemas/interrupt_task_request.hpp>
#include <rmf_api_msgs/schemas/interrupt_task_response.hpp>
#include <rmf_api_msgs/schemas/resume_task_request.hpp>
#include <rmf_api_msgs/schemas/resume_task_response.hpp>
#include <rmf_api_msgs/schemas/rewind_task_request.hpp>
#include <rmf_api_msgs/schemas/rewind_task_response.hpp>
#include <rmf_api_msgs/schemas/robot_task_request.hpp>
#include <rmf_api_msgs/schemas/dispatch_task_response.hpp>
#include <rmf_api_msgs/schemas/task_state.hpp>
#include <rmf_api_msgs/schemas/error.hpp>
#include <rmf_api_msgs/schemas/robot_task_response.hpp>
#include <rmf_api_msgs/schemas/skip_phase_request.hpp>
#include <rmf_api_msgs/schemas/skip_phase_response.hpp>
#include <rmf_api_msgs/schemas/task_request.hpp>
#include <rmf_api_msgs/schemas/undo_skip_phase_request.hpp>
#include <rmf_api_msgs/schemas/undo_skip_phase_response.hpp>
#include <rmf_api_msgs/schemas/error.hpp>

namespace rmf_fleet_adapter {

//==============================================================================
TaskManagerPtr TaskManager::make(
  agv::RobotContextPtr context,
  std::optional<std::weak_ptr<BroadcastClient>> broadcast_client,
  std::weak_ptr<agv::FleetUpdateHandle> fleet_handle)
{
  auto mgr = TaskManagerPtr(
    new TaskManager(
      std::move(context),
      std::move(broadcast_client),
      std::move(fleet_handle)));

  auto begin_pullover = [w = mgr->weak_from_this()]()
    {
      const auto self = w.lock();
      if (!self)
        return;

      self->_context->worker().schedule(
        [w = self->weak_from_this()](const auto&)
        {
          const auto self = w.lock();

          if (!self->_emergency_active)
            return;

          // TODO(MXG): Consider subscribing to the emergency pullover update
          self->_emergency_pullover = events::EmergencyPullover::Standby::make(
            rmf_task_sequence::Event::AssignID::make(), self->_context, []() {})
          ->begin([]() {}, self->_make_resume_from_emergency());
        });
    };

  mgr->_emergency_sub = mgr->_context->node()->emergency_notice()
    .observe_on(rxcpp::identity_same_worker(mgr->_context->worker()))
    .subscribe(
    [w = mgr->weak_from_this(), begin_pullover](const auto& msg)
    {
      if (auto mgr = w.lock())
      {
        if (mgr->_emergency_active == msg->data)
          return;

        mgr->_emergency_active = msg->data;
        if (msg->data)
        {
          if (mgr->_active_task)
          {
            mgr->_emergency_pullover_interrupt_token =
            mgr->_active_task.add_interruption(
              {"emergency pullover"},
              mgr->_context->now(),
              [begin_pullover]() { begin_pullover(); });
          }
          else
          {
            begin_pullover();
          }
        }
        else
        {
          if (auto pullover = mgr->_emergency_pullover)
            pullover->cancel();
        }
      }
    });

  mgr->_task_timer = mgr->context()->node()->try_create_wall_timer(
    std::chrono::seconds(1),
    [w = mgr->weak_from_this()]()
    {
      if (auto mgr = w.lock())
      {
        mgr->_begin_next_task();
      }
    });

  mgr->_retreat_timer = mgr->context()->node()->try_create_wall_timer(
    std::chrono::seconds(10),
    [w = mgr->weak_from_this()]()
    {
      if (auto mgr = w.lock())
      {
        mgr->retreat_to_charger();
      }
    });

  mgr->_begin_waiting();

  // TODO(MXG): The tests allow a task manager to be created before a task
  // planner is available. To deal with that we'll skip making the
  // travel_estimator here. This code is unsound and the flow of object
  // construction and inter-dependencies should be improved.
  if (mgr->_context->task_planner())
  {
    mgr->_travel_estimator = std::make_shared<rmf_task::TravelEstimator>(
      mgr->_context->task_planner()->configuration().parameters());
  }

  mgr->_update_timer = mgr->_context->node()->try_create_wall_timer(
    std::chrono::milliseconds(100),
    [w = mgr->weak_from_this()]()
    {
      if (const auto self = w.lock())
        self->_consider_publishing_updates();
    });

  mgr->_task_request_api_sub = mgr->_context->node()->task_api_request()
    .observe_on(rxcpp::identity_same_worker(mgr->_context->worker()))
    .subscribe(
    [w = mgr->weak_from_this()](
      const rmf_task_msgs::msg::ApiRequest::SharedPtr& request)
    {
      if (const auto self = w.lock())
        self->_handle_request(request->json_msg, request->request_id);
    });

  const std::vector<nlohmann::json> schemas = {
    rmf_api_msgs::schemas::task_state,
    rmf_api_msgs::schemas::task_log,
    rmf_api_msgs::schemas::log_entry,
    rmf_api_msgs::schemas::task_state_update,
    rmf_api_msgs::schemas::task_log_update,
    rmf_api_msgs::schemas::simple_response,
    rmf_api_msgs::schemas::token_response,
    rmf_api_msgs::schemas::cancel_task_request,
    rmf_api_msgs::schemas::cancel_task_response,
    rmf_api_msgs::schemas::kill_task_request,
    rmf_api_msgs::schemas::kill_task_response,
    rmf_api_msgs::schemas::interrupt_task_request,
    rmf_api_msgs::schemas::interrupt_task_response,
    rmf_api_msgs::schemas::resume_task_request,
    rmf_api_msgs::schemas::resume_task_response,
    rmf_api_msgs::schemas::rewind_task_request,
    rmf_api_msgs::schemas::rewind_task_response,
    rmf_api_msgs::schemas::robot_task_request,
    rmf_api_msgs::schemas::dispatch_task_response,
    rmf_api_msgs::schemas::task_state,
    rmf_api_msgs::schemas::error,
    rmf_api_msgs::schemas::robot_task_response,
    rmf_api_msgs::schemas::skip_phase_request,
    rmf_api_msgs::schemas::skip_phase_response,
    rmf_api_msgs::schemas::task_request,
    rmf_api_msgs::schemas::undo_skip_phase_request,
    rmf_api_msgs::schemas::undo_skip_phase_response,
    rmf_api_msgs::schemas::error
  };

  for (const auto& schema : schemas)
  {
    const auto json_uri = nlohmann::json_uri{schema["$id"]};
    mgr->_schema_dictionary.insert({json_uri.url(), schema});
  }

  return mgr;
}

//==============================================================================
TaskManager::TaskManager(
  agv::RobotContextPtr context,
  std::optional<std::weak_ptr<BroadcastClient>> broadcast_client,
  std::weak_ptr<agv::FleetUpdateHandle> fleet_handle)
: _context(std::move(context)),
  _broadcast_client(std::move(broadcast_client)),
  _fleet_handle(std::move(fleet_handle)),
  _next_sequence_number(0),
  _last_update_time(std::chrono::steady_clock::now() - std::chrono::seconds(1))
{
  // Do nothing. The make() function does all further initialization.
}

//==============================================================================
TaskManager::ActiveTask::ActiveTask()
: _task(nullptr),
  _interruption_handler(std::make_shared<InterruptionHandler>())
{
  // Do nothing
}

//==============================================================================
const std::string& TaskManager::ActiveTask::id() const
{
  if (!_task)
  {
    /* *INDENT-OFF* */
    throw std::runtime_error(
      "[TaskManager::ActiveTask::id] Called when there is no active task. "
      "This is a serious bug, please report this to the developers of RMF ");
    /* *INDENT-ON* */
  }

  return _task->tag()->booking()->id();
}

namespace {
//==============================================================================
std::chrono::milliseconds to_millis(rmf_traffic::Duration duration)
{
  return std::chrono::duration_cast<std::chrono::milliseconds>(duration);
}

//==============================================================================
std::string status_to_string(rmf_task::Event::Status status)
{
  using Status = rmf_task::Event::Status;
  switch (status)
  {
    case Status::Uninitialized:
      return "uninitialized";
    case Status::Blocked:
      return "blocked";
    case Status::Error:
      return "error";
    case Status::Failed:
      return "failed";
    case Status::Standby:
      return "standby";
    case Status::Underway:
      return "underway";
    case Status::Delayed:
      return "delayed";
    case Status::Skipped:
      return "skipped";
    case Status::Canceled:
      return "canceled";
    case Status::Killed:
      return "killed";
    case Status::Completed:
      return "completed";
    default:
      return "uninitialized";
  }
}

//==============================================================================
std::string tier_to_string(rmf_task::Log::Entry::Tier tier)
{
  using Tier = rmf_task::Log::Entry::Tier;
  switch (tier)
  {
    case Tier::Info:
      return "info";
    case Tier::Warning:
      return "warning";
    case Tier::Error:
      return "error";
    default:
      return "uninitialized";
  }
}

//==============================================================================
nlohmann::json log_to_json(const rmf_task::Log::Entry& entry)
{
  nlohmann::json output;
  output["seq"] = entry.seq();
  output["tier"] = tier_to_string(entry.tier());
  output["unix_millis_time"] =
    to_millis(entry.time().time_since_epoch()).count();
  output["text"] = entry.text();

  return output;
}

//==============================================================================
nlohmann::json& copy_phase_data(
  nlohmann::json& phases,
  const rmf_task::Phase::Active& snapshot,
  rmf_task::Log::Reader& reader,
  nlohmann::json& all_phase_logs)
{
  const auto& tag = *snapshot.tag();
  const auto& header = tag.header();
  const auto id = tag.id();
  auto& phase_state = phases[std::to_string(id)];
  phase_state["id"] = id;
  phase_state["category"] = header.category();
  phase_state["detail"] = header.detail();
  phase_state["original_estimate_millis"] =
    std::max(0l, to_millis(header.original_duration_estimate()).count());
  phase_state["estimate_millis"] =
    std::max(0l, to_millis(snapshot.estimate_remaining_time()).count());
  phase_state["final_event_id"] = snapshot.final_event()->id();
  auto& event_states = phase_state["events"];

  // TODO(MXG): Add in skip request information

  std::vector<rmf_task::Event::ConstStatePtr> event_queue;
  event_queue.push_back(snapshot.final_event());

  auto& phase_logs = all_phase_logs[std::to_string(id)];
  auto& event_logs = phase_logs["events"];
  event_logs = std::unordered_map<std::string, std::vector<nlohmann::json>>();

  while (!event_queue.empty())
  {
<<<<<<< HEAD
    const auto top = event_queue.back();
    event_queue.pop_back();
=======
    std::lock_guard<std::mutex> guard(_mutex);
    // If the queue only has a single automatic task then we do not clear as
    // this may be a finishing request
    if (!(assignments.empty() &&
      _queue.size() == 1 &&
      _queue.back()->request()->automatic()))
    {
      _queue.clear();
    }

    // We use dynamic cast to determine the type of request and then call the
    // appropriate make(~) function to convert the request into a task
    for (std::size_t i = 0; i < assignments.size(); ++i)
    {
      const auto& a = assignments[i];
      auto start = _context->current_task_end_state().location();
      if (i != 0)
        start = assignments[i-1].state().location();
      start.time(a.deployment_time());
      const auto request = a.request();

      TaskProfileMsg task_profile;
      bool auto_request = request->automatic();
      const auto it = task_profiles.find(request->id());
      if (it != task_profiles.end())
      {
        task_profile = it->second;
      }
      else
      {
        assert(auto_request);
        // We may have an auto-generated request
        task_profile.task_id = request->id();
        task_profile.submission_time = _context->node()->now();
        task_profile.description.start_time = rmf_traffic_ros2::convert(
          request->earliest_start_time());
      }

      using namespace rmf_task::requests;

      if (std::dynamic_pointer_cast<const Clean::Description>(
          request->description()) != nullptr)
      {
        auto task = rmf_fleet_adapter::tasks::make_clean(
          request,
          _context,
          start,
          a.deployment_time(),
          a.state());

        // Populate task_profile for auto-generated Clean request
        if (auto_request)
        {
          std::shared_ptr<const rmf_task::requests::Clean::Description>
          description = std::dynamic_pointer_cast<
            const Clean::Description>(request->description());
          const auto start_waypoint = description->start_waypoint();
          const auto waypoint_name =
            _context->navigation_graph().get_waypoint(start_waypoint).name();
          task_profile.description.task_type.type =
            rmf_task_msgs::msg::TaskType::TYPE_CLEAN;
          task_profile.description.clean.start_waypoint =
            waypoint_name != nullptr ? *waypoint_name : "";
        }
        task->task_profile(task_profile);

        _queue.push_back(task);
      }

      else if (std::dynamic_pointer_cast<const ChargeBattery::Description>(
          request->description()) != nullptr)
      {
        const auto task = tasks::make_charge_battery(
          request,
          _context,
          start,
          a.deployment_time(),
          a.state());

        // Populate task_profile for auto-generated ChargeBattery request
        if (auto_request)
        {
          task_profile.description.task_type.type =
            rmf_task_msgs::msg::TaskType::TYPE_CHARGE_BATTERY;
        }
        task->task_profile(task_profile);

        _queue.push_back(task);
      }

      else if (std::dynamic_pointer_cast<const Delivery::Description>(
          request->description()) != nullptr)
      {
        const auto task = tasks::make_delivery(
          request,
          _context,
          start,
          a.deployment_time(),
          a.state(),
          task_profile.description.delivery);

        // Populate task_profile for auto-generated Delivery request
        if (auto_request)
        {
          std::shared_ptr<const rmf_task::requests::Delivery::Description>
          description = std::dynamic_pointer_cast<
            const Delivery::Description>(request->description());
          const auto& graph = _context->navigation_graph();
          const auto pickup_waypoint = description->pickup_waypoint();
          const auto pickup_name =
            graph.get_waypoint(pickup_waypoint).name();
          const auto dropoff_waypoint = description->dropoff_waypoint();
          const auto dropoff_name =
            graph.get_waypoint(dropoff_waypoint).name();
          task_profile.description.task_type.type =
            rmf_task_msgs::msg::TaskType::TYPE_DELIVERY;
          task_profile.description.delivery.pickup_place_name =
            pickup_name != nullptr ? *pickup_name : "";
          task_profile.description.delivery.dropoff_place_name =
            dropoff_name != nullptr ? *dropoff_name : "";
        }
        task->task_profile(task_profile);
>>>>>>> d3e6a55d

    auto& event_state = event_states[std::to_string(top->id())];
    event_state["id"] = top->id();
    event_state["status"] = status_to_string(top->status());

    // TODO(MXG): Keep a VersionedString Reader to know when to actually update
    // this string
    event_state["name"] =
      *rmf_task::VersionedString::Reader().read(top->name());

    event_state["detail"] =
      *rmf_task::VersionedString::Reader().read(top->detail());

    std::vector<nlohmann::json> logs;
    for (const auto& log : reader.read(top->log()))
      logs.push_back(log_to_json(log));

    if (!logs.empty())
      event_logs[std::to_string(top->id())] = std::move(logs);

    std::vector<uint32_t> deps;
    deps.reserve(top->dependencies().size());
    for (const auto& dep : top->dependencies())
    {
      event_queue.push_back(dep);
      deps.push_back(dep->id());
    }

    event_state["deps"] = std::move(deps);
  }

  return phase_state;
}

//==============================================================================
void copy_phase_data(
  nlohmann::json& phases,
  const rmf_task::Phase::Pending& pending)
{
  const auto id = pending.tag()->id();
  auto& phase = phases[std::to_string(id)];
  phase["id"] = id;

  const auto& header = pending.tag()->header();
  phase["category"] = header.category();
  phase["detail"] = header.detail();
  phase["estimate_millis"] =
    std::max(0l, to_millis(header.original_duration_estimate()).count());
}

//==============================================================================
void copy_booking_data(
  nlohmann::json& booking_json,
  const rmf_task::Task::Booking& booking)
{
  booking_json["id"] = booking.id();
  booking_json["unix_millis_earliest_start_time"] =
    to_millis(booking.earliest_start_time().time_since_epoch()).count();
  // TODO(MXG): Add priority and labels
}

//==============================================================================
void copy_assignment(
  nlohmann::json& assigned_to_json,
  const agv::RobotContext& context)
{
  assigned_to_json["group"] = context.group();
  assigned_to_json["name"] = context.name();
}

//==============================================================================
nlohmann::json make_simple_success_response()
{
  nlohmann::json response;
  response["success"] = true;
  return response;
}

} // anonymous namespace

//==============================================================================
TaskManager::ActiveTask TaskManager::ActiveTask::start(
  rmf_task::Task::ActivePtr task,
  rmf_traffic::Time time)
{
  ActiveTask new_task;
  new_task._task = std::move(task);
  new_task._start_time = time;

  return new_task;
}

//==============================================================================
void TaskManager::ActiveTask::publish_task_state(TaskManager& mgr)
{
  auto task_state_update = mgr._task_state_update_json;

  const auto& booking = *_task->tag()->booking();
  copy_booking_data(_state_msg["booking"], booking);
  const auto& header = _task->tag()->header();
  _state_msg["category"] = header.category();
  _state_msg["detail"] = header.detail();

  const auto remaining_time_estimate = _task->estimate_remaining_time();
  const auto finish_estimate = mgr.context()->now()+remaining_time_estimate;
  _state_msg["unix_millis_start_time"] =
    to_millis(_start_time.time_since_epoch()).count();
  _state_msg["unix_millis_finish_time"] =
    to_millis(finish_estimate.time_since_epoch()).count();
  _state_msg["original_estimate_millis"] =
    std::max(0l, to_millis(header.original_duration_estimate()).count());
  _state_msg["estimate_millis"] =
    std::max(0l, to_millis(remaining_time_estimate).count());
  copy_assignment(_state_msg["assigned_to"], *mgr._context);
  _state_msg["status"] =
    status_to_string(_task->status_overview());
  auto& phases = _state_msg["phases"];

  nlohmann::json task_logs;
  task_logs["task_id"] = booking.id();
  auto& phase_logs = task_logs["phases"];

  std::vector<uint64_t> completed_ids;
  completed_ids.reserve(_task->completed_phases().size());
  for (const auto& completed : _task->completed_phases())
  {
    const auto& snapshot = completed->snapshot();
    auto& phase = copy_phase_data(
      phases, *snapshot, mgr._log_reader, phase_logs);
    phase["unix_millis_start_time"] =
      to_millis(completed->start_time().time_since_epoch()).count();

    phase["unix_millis_finish_time"] =
      to_millis(completed->finish_time().time_since_epoch()).count();

    completed_ids.push_back(snapshot->tag()->id());
  }
  _state_msg["completed"] = std::move(completed_ids);

  const auto active_phase = _task->active_phase();
  if (active_phase == nullptr)
    return;
  auto& active =
    copy_phase_data(phases, *active_phase, mgr._log_reader, phase_logs);
  if (_task->active_phase_start_time().has_value())
  {
    active["unix_millis_start_time"] =
      to_millis(_task->active_phase_start_time()->time_since_epoch()).count();
  }
  _state_msg["active"] = active_phase->tag()->id();

  std::vector<uint64_t> pending_ids;
  pending_ids.reserve(_task->pending_phases().size());
  for (const auto& pending : _task->pending_phases())
  {
    copy_phase_data(phases, pending);
    pending_ids.push_back(pending.tag()->id());
  }
  _state_msg["pending"] = std::move(pending_ids);

  if (!_active_interruptions.empty() || !_removed_interruptions.empty())
  {
    auto& interruptions_json = _state_msg["interruptions"];
    for (const auto& i : {&_active_interruptions, &_removed_interruptions})
    {
      for (const auto& [token, msg] : *i)
        interruptions_json[token] = msg;
    }
  }

  if (_cancellation.has_value())
    _state_msg["cancellation"] = *_cancellation;

  if (_killed.has_value())
    _state_msg["killed"] = *_killed;

  for (const auto& [phase, skip_info] : _skip_info_map)
  {
    auto& skip_requests = phases[phase]["skip_requests"];
    for (const auto& s : {&skip_info.active_skips, &skip_info.removed_skips})
    {
      for (const auto& [token, msg] : *s)
        skip_requests[token] = msg;
    }
  }

  task_state_update["data"] = _state_msg;

  static const auto task_update_validator =
    mgr._make_validator(rmf_api_msgs::schemas::task_state_update);
  mgr._validate_and_publish_websocket(task_state_update, task_update_validator);

  auto task_log_update = nlohmann::json();
  task_log_update["type"] = "task_log_update";
  task_log_update["data"] = task_logs;

  static const auto log_update_validator =
    mgr._make_validator(rmf_api_msgs::schemas::task_log_update);
  mgr._validate_and_publish_websocket(task_log_update, log_update_validator);
}

//==============================================================================
std::string TaskManager::ActiveTask::add_interruption(
  std::vector<std::string> labels,
  rmf_traffic::Time time,
  std::function<void()> task_is_interrupted)
{
  std::string token = std::to_string(_next_token++);

  nlohmann::json interruption_json;
  interruption_json["unix_millis_request_time"] =
    to_millis(time.time_since_epoch()).count();

  interruption_json["labels"] = std::move(labels);

  _active_interruptions[token] = std::move(interruption_json);

  if (_resume_task.has_value())
  {
    std::lock_guard<std::mutex> lock(_interruption_handler->mutex);
    if (_interruption_handler->is_interrupted)
    {
      task_is_interrupted();
    }
    else
    {
      _interruption_handler->interruption_listeners
      .push_back(std::move(task_is_interrupted));
    }

    return token;
  }

  _resume_task = _task->interrupt(
    [w = _interruption_handler->weak_from_this()]()
    {
      const auto handler = w.lock();
      if (!handler)
        return;

      std::lock_guard<std::mutex> lock(handler->mutex);
      handler->is_interrupted = true;
      for (const auto& listener : handler->interruption_listeners)
        listener();
    });

  return token;
}

//==============================================================================
std::vector<std::string> TaskManager::ActiveTask::remove_interruption(
  std::vector<std::string> for_tokens,
  std::vector<std::string> labels,
  rmf_traffic::Time time)
{
  nlohmann::json resume_json;
  resume_json["unix_millis_request_time"] =
    to_millis(time.time_since_epoch()).count();

  resume_json["labels"] = std::move(labels);

  std::vector<std::string> missing_tokens;
  for (const auto& token : for_tokens)
  {
    const auto it = _active_interruptions.find(token);
    if (it == _active_interruptions.end())
    {
      if (_removed_interruptions.count(token) == 0)
      {
        missing_tokens.push_back(token);
        continue;
      }
    }

    auto interruption_json = it->second;
    interruption_json["resumed_by"] = resume_json;
    _removed_interruptions[token] = interruption_json;
    _active_interruptions.erase(it);
  }

  if (_active_interruptions.empty())
  {
    if (_resume_task.has_value())
    {
      std::lock_guard<std::mutex> lock(_interruption_handler->mutex);
      _interruption_handler->is_interrupted = false;
      _interruption_handler->interruption_listeners.clear();

      (*_resume_task)();
      _resume_task = std::nullopt;
    }
  }

  return missing_tokens;
}

//==============================================================================
void TaskManager::ActiveTask::cancel(
  std::vector<std::string> labels,
  rmf_traffic::Time time)
{
  if (_cancellation.has_value())
    return;

  nlohmann::json cancellation;
  cancellation["unix_millis_request_time"] =
    to_millis(time.time_since_epoch()).count();

  cancellation["labels"] = std::move(labels);

  _cancellation = std::move(cancellation);
  _task->cancel();
}

//==============================================================================
void TaskManager::ActiveTask::kill(
  std::vector<std::string> labels,
  rmf_traffic::Time time)
{
  if (_killed.has_value())
    return;

  nlohmann::json killed;
  killed["unix_millis_request_time"] =
    to_millis(time.time_since_epoch()).count();

  killed["labels"] = std::move(labels);

  _killed = std::move(killed);
  _task->kill();
}

//==============================================================================
void TaskManager::ActiveTask::rewind(uint64_t phase_id)
{
  _task->rewind(phase_id);
}

//==============================================================================
std::string TaskManager::ActiveTask::skip(
  uint64_t phase_id,
  std::vector<std::string> labels,
  rmf_traffic::Time time)
{
  std::string token = std::to_string(_next_token++);

  auto& skip_info = _skip_info_map[phase_id];

  nlohmann::json skip_json;
  skip_json["unix_millis_request_time"] =
    to_millis(time.time_since_epoch()).count();

  skip_json["labels"] = std::move(labels);

  skip_info.active_skips[token] = std::move(skip_json);

  _task->skip(phase_id, true);

  return token;
}

//==============================================================================
std::vector<std::string> TaskManager::ActiveTask::remove_skips(
  const std::vector<std::string>& for_tokens,
  std::vector<std::string> labels,
  rmf_traffic::Time time)
{
  nlohmann::json undo_json;
  undo_json["unix_millis_request_time"] =
    to_millis(time.time_since_epoch()).count();

  undo_json["labels"] = std::move(labels);

  std::vector<std::string> missing_tokens;
  for (const auto& token : for_tokens)
  {
    bool found_token = false;
    for (auto& [phase, skip_info] : _skip_info_map)
    {
      const auto it = skip_info.active_skips.find(token);
      if (it == skip_info.active_skips.end())
        continue;

      auto skip_json = it->second;
      skip_json["undo"] = undo_json;
      skip_info.removed_skips[token] = std::move(skip_json);
      skip_info.active_skips.erase(it);

      if (skip_info.active_skips.empty())
        _task->skip(phase, false);

      found_token = true;
      break;
    }

    if (!found_token)
      missing_tokens.push_back(token);
  }

  return missing_tokens;
}

//==============================================================================
std::optional<std::string> TaskManager::current_task_id() const
{
  if (_active_task)
    return _active_task.id();

  return std::nullopt;
}

//==============================================================================
auto TaskManager::get_queue() const -> const std::vector<Assignment>&
{
  return _queue;
}

//==============================================================================
bool TaskManager::cancel_task_if_present(const std::string& task_id)
{
  if (_active_task && _active_task.id() == task_id)
  {
    _active_task.cancel({"DispatchRequest"}, _context->now());
    return true;
  }

  std::lock_guard<std::mutex> lock(_mutex);
  for (auto it = _queue.begin(); it != _queue.end(); ++it)
  {
    if (it->request()->booking()->id() == task_id)
    {
      _queue.erase(it);
      return true;
    }
  }

  return false;
}

//==============================================================================
std::string TaskManager::robot_status() const
{
  if (!_active_task)
    return "idle";

  // TODO(MXG): Identify if the robot is charging and report that status here
  return "working";
}

//==============================================================================
auto TaskManager::expected_finish_state() const -> State
{
  rmf_task::State current_state =
    _context->make_get_state()()
    .time(rmf_traffic_ros2::convert(_context->node()->now()));

  std::lock_guard<std::mutex> lock(_mutex);
  if (!_direct_queue.empty())
  {
    return _direct_queue.rbegin()->assignment.finish_state();
  }

  if (_active_task)
    return _context->current_task_end_state();

  return current_state;
}

//==============================================================================
const agv::RobotContextPtr& TaskManager::context()
{
  return _context;
}

//==============================================================================
agv::ConstRobotContextPtr TaskManager::context() const
{
  return _context;
}

//==============================================================================
std::optional<std::weak_ptr<BroadcastClient>> TaskManager::broadcast_client()
const
{
  return _broadcast_client;
}

//==============================================================================
void TaskManager::set_queue(
  const std::vector<TaskManager::Assignment>& assignments)
{
  // We indent this block as _mutex is also locked in the _begin_next_task()
  // function that is called at the end of this function.
  {
    std::lock_guard<std::mutex> guard(_mutex);
    // Do not remove automatic task if assignments is empty. See Issue #138
    if (assignments.empty() &&
      _queue.size() == 1 &&
      _queue.front().request()->booking()->automatic())
    {
      return;
    }
    _queue = assignments;
    _publish_task_queue();
  }

  _begin_next_task();
}

//==============================================================================
const std::vector<rmf_task::ConstRequestPtr> TaskManager::requests() const
{
  using namespace rmf_task::requests;
  std::vector<rmf_task::ConstRequestPtr> requests;
  requests.reserve(_queue.size());
  std::lock_guard<std::mutex> lock(_mutex);
  for (const auto& task : _queue)
  {
    if (task.request()->booking()->automatic())
    {
      continue;
    }

    requests.push_back(task.request());
  }
  return requests;
}

//==============================================================================
TaskManager::RobotModeMsg TaskManager::robot_mode() const
{
  const auto mode = rmf_fleet_msgs::build<RobotModeMsg>()
    .mode(_active_task ?
      RobotModeMsg::MODE_IDLE :
      _context->current_mode())
    .mode_request_id(0);

  return mode;
}

//==============================================================================
std::vector<nlohmann::json> TaskManager::task_log_updates() const
{
  std::vector<nlohmann::json> logs;
  for (const auto& it : _task_logs)
  {
    nlohmann::json update_msg = _task_log_update_msg;
    update_msg["data"] = it.second;
    std::string error = "";
    if (_validate_json(
        update_msg, rmf_api_msgs::schemas::task_log_update, error))
    {
      logs.push_back(update_msg);
    }
    else
    {
      RCLCPP_ERROR(
        _context->node()->get_logger(),
        "%s", error.c_str());
    }
  }
  return logs;
}

//==============================================================================
void TaskManager::_begin_next_task()
{
  if (_active_task)
    return;

  std::lock_guard<std::mutex> guard(_mutex);

  if (_queue.empty() && _direct_queue.empty())
  {
    if (!_waiting)
      _begin_waiting();

    return;
  }

  if (_waiting)
  {
    _waiting->cancel();
    return;
  }

  // The next task should one in the direct assignment queue if present
  const bool is_next_task_direct = !_direct_queue.empty();
  const auto assignment = is_next_task_direct ?
    _direct_queue.begin()->assignment :
    _queue.front();

  // We take the minimum of the two to deal with cases where the deployment_time
  // as computed by the task planner is greater than the earliest_start_time
  // which is greater than now. This can happen for example if the previous task
  // completed earlier than estimated.
  // TODO: Reactively replan task assignments across agents in a fleet every
  // time as task is completed.
  const auto deployment_time = std::min(
    assignment.request()->booking()->earliest_start_time(),
    assignment.deployment_time());

  const rmf_traffic::Time now = rmf_traffic_ros2::convert(
    _context->node()->now());

  if (now >= deployment_time)
  {
    // Update state in RobotContext and Assign active task
    const auto& id = assignment.request()->booking()->id();
    _context->current_task_end_state(assignment.finish_state());
    _context->current_task_id(id);
    _active_task = ActiveTask::start(
      _context->task_activator()->activate(
        _context->make_get_state(),
        _context->task_parameters(),
        *assignment.request(),
        _update_cb(),
        _checkpoint_cb(),
        _phase_finished_cb(),
        _task_finished(id)),
      _context->now());

    if (is_next_task_direct)
      _direct_queue.erase(_direct_queue.begin());
    else
      _queue.erase(_queue.begin());

    if (!_active_task)
    {
      const auto info = assignment.request()->description()->generate_info(
        _context->make_get_state()(), *_context->task_parameters());
      RCLCPP_ERROR(
        _context->node()->get_logger(),
        "[rmf_fleet_adapter::TaskManager::_begin_next_task] Failed to "
        "instantiate task type [%s] for ID [%s]. This indicates that the "
        "fleet adapter is incorrectly configured.",
        info.category.c_str(),
        assignment.request()->booking()->id().c_str());

      _context->worker().schedule(
        [w = weak_from_this()](const auto&)
        {
          if (const auto self = w.lock())
            self->_begin_next_task();
        });

      return;
    }

    RCLCPP_INFO(
      _context->node()->get_logger(),
      "Beginning new task [%s] for [%s]. Remaining queue size: %ld",
      _active_task.id().c_str(),
      _context->requester_id().c_str(),
      _queue.size());

    _register_executed_task(_active_task.id());
  }
  else
  {
    if (!_waiting)
      _begin_waiting();
  }
}

//==============================================================================
void TaskManager::_begin_waiting()
{
  // Determine the waypoint closest to the robot
  std::size_t waiting_point = _context->location().front().waypoint();
  double min_dist = std::numeric_limits<double>::max();
  const auto& robot_position = _context->position();
  for (const auto& start : _context->location())
  {
    const auto waypoint = start.waypoint();
    const auto& waypoint_location =
      _context->navigation_graph().get_waypoint(waypoint).get_location();
    const auto dist = (robot_position.block<2, 1>(0, 0) -
      waypoint_location).norm();
    if (dist < min_dist)
    {
      min_dist = dist;
      waiting_point = waypoint;
    }
  }

  _waiting = phases::ResponsiveWait::make_indefinite(
    _context, waiting_point)->begin();

  _task_sub = _waiting->observe()
    .observe_on(rxcpp::identity_same_worker(_context->worker()))
    .subscribe(
    [me = weak_from_this()](LegacyTask::StatusMsg msg)
    {
      const auto self = me.lock();
      if (!self)
        return;

      self->_populate_task_summary(nullptr, msg.state, msg);
      self->_context->node()->task_summary()->publish(msg);
    },
    [me = weak_from_this()](std::exception_ptr e)
    {
      const auto self = me.lock();
      if (!self)
        return;

      rmf_task_msgs::msg::TaskSummary msg;

      try
      {
        std::rethrow_exception(e);
      }
      catch (const std::exception& e)
      {
        msg.status = e.what();
      }

      self->_populate_task_summary(nullptr, msg.STATE_FAILED, msg);
      self->_context->node()->task_summary()->publish(msg);

      RCLCPP_WARN(
        self->_context->node()->get_logger(),
        "Robot [%s] encountered an error while doing a ResponsiveWait: %s",
        self->_context->requester_id().c_str(), msg.status.c_str());

      // Go back to waiting if an error has occurred
      self->_begin_waiting();
    },
    [me = weak_from_this()]()
    {
      const auto self = me.lock();
      if (!self)
        return;

      self->_waiting = nullptr;
      self->_begin_next_task();
    });
}

//==============================================================================
std::function<void()> TaskManager::_make_resume_from_emergency()
{
  return [w = weak_from_this()]()
    {
      const auto self = w.lock();
      if (!self)
        return;

      self->_resume_from_emergency();
    };
}

//==============================================================================
void TaskManager::_resume_from_emergency()
{
  _context->worker().schedule(
    [w = weak_from_this()](const auto&)
    {
      const auto self = w.lock();
      if (!self)
        return;

      if (self->_emergency_active)
        return;

      if (!self->_emergency_pullover_interrupt_token.has_value())
        return;

      self->_emergency_pullover = nullptr;
      if (self->_active_task)
      {
        self->_active_task.remove_interruption(
          {*self->_emergency_pullover_interrupt_token},
          {"emergency finished"},
          self->_context->now());
        self->_emergency_pullover_interrupt_token = std::nullopt;
      }
      else
      {
        self->_begin_next_task();
      }
    });
}

//==============================================================================
void TaskManager::retreat_to_charger()
{
  if (!_travel_estimator)
    return;

  {
    std::lock_guard<std::mutex> guard(_mutex);
    if (_active_task || !_queue.empty())
      return;
  }

  const auto task_planner = _context->task_planner();
  if (!task_planner)
    return;

  if (!task_planner->configuration().constraints().drain_battery())
    return;

  const auto current_state = expected_finish_state();
  const auto charging_waypoint =
    current_state.dedicated_charging_waypoint().value();
  if (current_state.waypoint() == charging_waypoint)
    return;

  const auto& constraints = task_planner->configuration().constraints();
  const double threshold_soc = constraints.threshold_soc();
  const double retreat_threshold = 1.2 * threshold_soc; // safety factor
  const double current_battery_soc = _context->current_battery_soc();

  const auto& parameters = task_planner->configuration().parameters();
  // TODO(YV): Expose the TravelEstimator in the TaskPlanner to benefit from
  // caching
  const rmf_traffic::agv::Planner::Goal retreat_goal{charging_waypoint};
  const auto result = _travel_estimator->estimate(
    current_state.extract_plan_start().value(), retreat_goal);
  if (!result.has_value())
  {
    RCLCPP_WARN(
      _context->node()->get_logger(),
      "Unable to compute estimate of journey back to charger for robot [%s]",
      _context->name().c_str());
    return;
  }

  const double battery_soc_after_retreat =
    current_battery_soc - result->change_in_charge();

  if ((battery_soc_after_retreat < retreat_threshold) &&
    (battery_soc_after_retreat > threshold_soc))
  {
    // Add a new charging task to the task queue
    const auto charging_request = rmf_task::requests::ChargeBattery::make(
      current_state.time().value());
    const auto model = charging_request->description()->make_model(
      current_state.time().value(),
      parameters);

    const auto finish = model->estimate_finish(
      current_state,
      constraints,
      *_travel_estimator);

    if (!finish)
      return;

    rmf_task::TaskPlanner::Assignment charging_assignment(
      charging_request,
      finish.value().finish_state(),
      current_state.time().value());

    const DirectAssignment assignment = DirectAssignment{
      _next_sequence_number,
      charging_assignment};
    ++_next_sequence_number;
    {
      std::lock_guard<std::mutex> lock(_mutex);
      _direct_queue.insert(assignment);
    }

    RCLCPP_INFO(
      _context->node()->get_logger(),
      "Initiating automatic retreat to charger for robot [%s]",
      _context->name().c_str());
  }

  if ((battery_soc_after_retreat < retreat_threshold) &&
    (battery_soc_after_retreat < threshold_soc))
  {
    RCLCPP_WARN(
      _context->node()->get_logger(),
      "Robot [%s] needs to be charged but has insufficient battery remaining "
      "to retreat to its designated charger.",
      _context->name().c_str());
  }
}

//==============================================================================
const std::vector<std::string>& TaskManager::get_executed_tasks() const
{
  return _executed_task_registry;
}

//==============================================================================
void TaskManager::_register_executed_task(const std::string& id)
{
  // Currently the choice of storing 100 executed tasks is arbitrary.
  // TODO: Save a time stamp for when tasks are completed and cull entries after
  // a certain time window instead.
  if (_executed_task_registry.size() >= 100)
    _executed_task_registry.erase(_executed_task_registry.begin());

  _executed_task_registry.push_back(id);
}

//==============================================================================
void TaskManager::_populate_task_summary(
  std::shared_ptr<LegacyTask> task,
  uint32_t task_summary_state,
  TaskManager::TaskSummaryMsg& msg)
{
  if (task == nullptr) // ResponsiveWait
  {
    msg.task_id = _context->requester_id() + ":waiting";

    msg.start_time = _context->node()->now();
    msg.end_time = _queue.empty() ? msg.start_time : rmf_traffic_ros2::convert(
      _queue.front().deployment_time());
    // Make the task type explicit
    msg.task_profile.description.task_type.type =
      rmf_task_msgs::msg::TaskType::TYPE_STATION;
  }

  else
  {
    msg.task_id = task->id();
    msg.start_time = rmf_traffic_ros2::convert(
      task->deployment_time());
    msg.end_time = rmf_traffic_ros2::convert(
      task->finish_state().time().value());
    msg.task_profile = task->task_profile();
  }

  msg.fleet_name = _context->description().owner();
  msg.robot_name = _context->name();

  msg.state = task_summary_state;
}

//==============================================================================
void TaskManager::_schema_loader(
  const nlohmann::json_uri& id, nlohmann::json& value) const
{
  const auto it = _schema_dictionary.find(id.url());
  if (it == _schema_dictionary.end())
  {
    RCLCPP_ERROR(
      _context->node()->get_logger(),
      "[TaskManager] url: %s not found in schema dictionary", id.url().c_str());
    return;
  }

  value = it->second;
}

//==============================================================================
void TaskManager::_validate_and_publish_websocket(
  const nlohmann::json& msg,
  const nlohmann::json_schema::json_validator& validator) const
{
  std::string error = "";
  if (!_validate_json(msg, validator, error))
  {
    RCLCPP_ERROR(
      _context->node()->get_logger(),
      "Failed to validate message [%s]: [%s]",
      msg.dump().c_str(),
      error.c_str());
    return;
  }

  if (!_broadcast_client.has_value())
    return;

  const auto client = _broadcast_client->lock();
  if (!client)
  {
    RCLCPP_ERROR(
      _context->node()->get_logger(),
      "Unable to lock BroadcastClient within TaskManager of robot [%s]",
      _context->name().c_str());
    return;
  }
  client->publish(msg);
}

//==============================================================================
void TaskManager::_validate_and_publish_api_response(
  const nlohmann::json& response,
  const nlohmann::json_schema::json_validator& validator,
  const std::string& request_id)
{
  std::string error;
  if (!_validate_json(response, validator, error))
  {
    RCLCPP_ERROR(
      _context->node()->get_logger(),
      "Error in response to [%s]: %s",
      request_id.c_str(),
      error.c_str());
    return;
  }

  _context->node()->task_api_response()->publish(
    rmf_task_msgs::build<rmf_task_msgs::msg::ApiResponse>()
    .type(rmf_task_msgs::msg::ApiResponse::TYPE_RESPONDING)
    .json_msg(response.dump())
    .request_id(request_id));
}

//==============================================================================
rmf_task::State TaskManager::_get_state() const
{
  return _context->current_task_end_state();
}

//==============================================================================
void TaskManager::_consider_publishing_updates()
{
  const auto now = std::chrono::steady_clock::now();
  const auto time_elapsed = now - _last_update_time;
  // TODO(MXG): Make max elapsed time configurable
  const auto max_time_elapsed = std::chrono::seconds(1);
  if (_task_state_update_available || time_elapsed > max_time_elapsed)
  {
    _task_state_update_available = false;
    _last_update_time = now;
    _publish_task_state();
  }
}

//==============================================================================
void TaskManager::_publish_task_state()
{
  if (!_active_task)
    return;

  _active_task.publish_task_state(*this);
}

//==============================================================================
void TaskManager::_publish_task_queue()
{
  rmf_task::State expected_state = _context->current_task_end_state();
  const auto& parameters = *_context->task_parameters();
  static const auto validator =
    _make_validator(rmf_api_msgs::schemas::task_state_update);

  for (const auto& pending : _queue)
  {
    const auto info = pending.request()->description()->generate_info(
      expected_state, parameters);

    nlohmann::json pending_json;
    const auto& booking = *pending.request()->booking();
    copy_booking_data(pending_json["booking"], booking);

    pending_json["category"] = info.category;
    pending_json["detail"] = info.detail;

    pending_json["unix_millis_start_time"] =
      to_millis(pending.deployment_time().time_since_epoch()).count();

    if (pending.finish_state().time())
    {
      pending_json["unix_millis_finish_time"] =
        to_millis(pending.finish_state().time()->time_since_epoch()).count();

      const auto estimate =
        pending.finish_state().time().value() - pending.deployment_time();
      pending_json["original_estimate_millis"] =
        std::max(0l, to_millis(estimate).count());
    }
    copy_assignment(pending_json["assigned_to"], *_context);
    pending_json["status"] = "queued";

    auto task_state_update = _task_state_update_json;
    task_state_update["data"] = pending_json;

    _validate_and_publish_websocket(task_state_update, validator);

    expected_state = pending.finish_state();
  }
}

//==============================================================================
bool TaskManager::_validate_json(
  const nlohmann::json& json,
  const nlohmann::json_schema::json_validator& validator,
  std::string& error) const
{
  try
  {
    validator.validate(json);
  }
  catch (const std::exception& e)
  {
    error = e.what();
    return false;
  }

  return true;
}

//==============================================================================
bool TaskManager::_validate_request_message(
  const nlohmann::json& request_json,
  const nlohmann::json_schema::json_validator& request_validator,
  const std::string& request_id)
{
  std::string error;
  if (_validate_json(request_json, request_validator, error))
    return true;

  _send_simple_error_response(
    request_id, 5, "Invalid request format", std::move(error));
  return false;
}

//==============================================================================
void TaskManager::_send_simple_success_response(const std::string& request_id)
{
  static const auto response = make_simple_success_response();

  static const auto simple_response_validator =
    _make_validator(rmf_api_msgs::schemas::simple_response);

  _validate_and_publish_api_response(
    response, simple_response_validator, request_id);
}

//==============================================================================
void TaskManager::_send_token_success_response(
  std::string token,
  const std::string& request_id)
{
  nlohmann::json response;
  response["success"] = true;
  response["token"] = std::move(token);

  static const auto token_response_validator =
    _make_validator(rmf_api_msgs::schemas::token_response);

  _validate_and_publish_api_response(
    response, token_response_validator, request_id);
}

//==============================================================================
nlohmann::json_schema::json_validator TaskManager::_make_validator(
  const nlohmann::json& schema) const
{
  return nlohmann::json_schema::json_validator(
    schema,
    [w = weak_from_this()](const nlohmann::json_uri& id,
    nlohmann::json& value)
    {
      const auto self = w.lock();
      if (!self)
        return;
      self->_schema_loader(id, value);
    });
}

//==============================================================================
void TaskManager::_send_simple_error_response(
  const std::string& request_id,
  uint64_t code,
  std::string category,
  std::string detail)
{
  static const auto error_validator =
    _make_validator(rmf_api_msgs::schemas::simple_response);

  _validate_and_publish_api_response(
    _make_error_response(code, std::move(category), std::move(detail)),
    error_validator,
    request_id);
}

//==============================================================================
void TaskManager::_send_simple_error_if_queued(
  const std::string& task_id,
  const std::string& request_id,
  const std::string& type)
{
  // TODO(YV): We could cache the task_ids of direct and dispatched tasks in
  // unordered_sets and perform a lookup to see which queue to iterate.
  std::lock_guard<std::mutex> lock(_mutex);
  for (const auto& a : _queue)
  {
    if (a.request()->booking()->id() == task_id)
    {
      return _send_simple_error_response(
        request_id, 6, "Invalid Circumstances",
        type + " a task that is queued (not yet active) "
        "is not currently supported");
    }
  }

  for (const auto& a : _direct_queue)
  {
    if (a.assignment.request()->booking()->id() == task_id)
    {
      return _send_simple_error_response(
        request_id, 6, "Invalid Circumstances",
        type + " a task that is queued (not yet active) "
        "is not currently supported");
    }
  }
}

//==============================================================================
nlohmann::json TaskManager::_make_error_response(
  uint64_t code,
  std::string category,
  std::string detail)
{
  nlohmann::json response;
  response["success"] = false;

  nlohmann::json error;
  error["code"] = code;
  error["category"] = std::move(category);
  error["detail"] = std::move(detail);

  response["errors"] = std::vector<nlohmann::json>({std::move(error)});

  return response;
}

//==============================================================================
std::function<void(rmf_task::Phase::ConstSnapshotPtr)>
TaskManager::_update_cb()
{
  return [w = weak_from_this()](rmf_task::Phase::ConstSnapshotPtr)
    {
      const auto self = w.lock();
      if (!self)
        return;

      self->_task_state_update_available = true;
      // TODO(MXG): Use this callback to make the state updates more efficient
    };
}

//==============================================================================
std::function<void(rmf_task::Task::Active::Backup)>
TaskManager::_checkpoint_cb()
{
  return [w = weak_from_this()](rmf_task::Task::Active::Backup)
    {
      const auto self = w.lock();
      if (!self)
        return;

      // TODO(MXG): Save the backup
    };
}

//==============================================================================
std::function<void(rmf_task::Phase::ConstCompletedPtr)>
TaskManager::_phase_finished_cb()
{
  return [w = weak_from_this()](rmf_task::Phase::ConstCompletedPtr)
    {
      const auto self = w.lock();
      if (!self)
        return;

      self->_task_state_update_available = true;
      // TODO(MXG): Use this callback to make the state updates more efficient
    };
}

//==============================================================================
std::function<void()> TaskManager::_task_finished(std::string id)
{
  return [w = weak_from_this(), id]()
    {
      const auto self = w.lock();
      if (!self)
        return;

      // Publish the final state of the task before destructing it
      self->_publish_task_state();
      self->_active_task = ActiveTask();

      self->_context->worker().schedule(
        [w = self->weak_from_this()](const auto&)
        {
          if (const auto self = w.lock())
            self->_begin_next_task();
        });
    };
}

//==============================================================================
void TaskManager::_handle_request(
  const std::string& request_msg,
  const std::string& request_id)
{
  nlohmann::json request_json;
  try
  {
    request_json = nlohmann::json::parse(request_msg);
  }
  catch (const std::exception& e)
  {
    RCLCPP_ERROR(
      _context->node()->get_logger(),
      "Error parsing json_msg: %s",
      e.what());
    return;
  }

  const auto type_it = request_json.find("type");
  if (type_it == request_json.end())
    return;

  const auto& type = type_it.value();
  if (!type.is_string())
    return;

  try
  {
    const auto& type_str = type.get<std::string>();
    if (type_str == "cancel_task_request")
      _handle_cancel_request(request_json, request_id);
    else if (type_str == "kill_task_request")
      _handle_kill_request(request_json, request_id);
    else if (type_str == "interrupt_task_request")
      _handle_interrupt_request(request_json, request_id);
    else if (type_str == "resume_task_request")
      _handle_resume_request(request_json, request_id);
    else if (type_str == "rewind_task_request")
      _handle_rewind_request(request_json, request_id);
    else if (type_str == "skip_phase_request")
      _handle_skip_phase_request(request_json, request_id);
    else if (type_str == "undo_phase_skip_request")
      _handle_undo_skip_phase_request(request_json, request_id);
    else if (type_str == "robot_task_request")
      _handle_direct_request(request_json, request_id);
    else
      return;
  }
  catch (const std::exception& e)
  {
    RCLCPP_WARN(
      _context->node()->get_logger(),
      "Encountered exception while handling a request: %s", e.what());
  }
}

namespace {
//==============================================================================
std::vector<std::string> get_labels(const nlohmann::json& request)
{
  const auto labels_it = request.find("labels");
  if (labels_it != request.end())
    return labels_it->get<std::vector<std::string>>();

  return {};
}

//==============================================================================
bool remove_task_from_queue(
  const std::string& task_id,
  std::vector<TaskManager::Assignment>& queue)
{
  // If the task is queued, then we should make sure to remove it from the
  // queue, just in case it reaches an active state before the dispatcher
  // issues its cancellation request.
  //
  // TODO(MXG): We should do a much better of job of coordinating these
  // different moving parts in the system. E.g. who is ultimately responsible
  // for issuing the response to the request or updating the task state?
  for (auto it = queue.begin(); it != queue.end(); ++it)
  {
    if (it->request()->booking()->id() == task_id)
    {
      queue.erase(it);
      return true;
    }
  }
  return false;
}

//==============================================================================
bool remove_task_from_queue(
  const std::string& task_id,
  TaskManager::DirectQueue& queue)
{
  // If the task is queued, then we should make sure to remove it from the
  // queue, just in case it reaches an active state before the dispatcher
  // issues its cancellation request.
  //
  // TODO(MXG): We should do a much better of job of coordinating these
  // different moving parts in the system. E.g. who is ultimately responsible
  // for issuing the response to the request or updating the task state?
  for (auto it = queue.begin(); it != queue.end(); ++it)
  {
    if (it->assignment.request()->booking()->id() == task_id)
    {
      queue.erase(it);
      return true;
    }
  }
  return false;
}
} // namespace anonymous

//==============================================================================
void TaskManager::_handle_direct_request(
  const  nlohmann::json& request_json,
  const std::string& request_id)
{
  static const auto request_validator =
    _make_validator(rmf_api_msgs::schemas::robot_task_request);

  static const auto response_validator =
    _make_validator(rmf_api_msgs::schemas::robot_task_response);

  if (!_validate_request_message(request_json, request_validator, request_id))
    return;

  const auto& robot = request_json["robot"].get<std::string>();
  if (robot.empty() || robot != _context->name())
    return;

  const auto& fleet = request_json["fleet"].get<std::string>();
  if (fleet.empty() || fleet != _context->group())
    return;

  const nlohmann::json& request = request_json["request"];
  auto fleet_handle = _fleet_handle.lock();
  if (!fleet_handle)
    return;
  const auto& impl =
    agv::FleetUpdateHandle::Implementation::get(*fleet_handle);
  std::vector<std::string> errors;
  const auto new_request = impl.convert(request_id, request, errors);
  if (!new_request)
  {
    RCLCPP_ERROR(
      _context->node()->get_logger(),
      "Unable to generate a valid request for direct task [%s]",
      request_id.c_str());

    nlohmann::json response_json;
    response_json["success"] = false;
    std::vector<nlohmann::json> json_errors = {};
    for (const auto& e : errors)
      json_errors.push_back(nlohmann::json::parse(e));
    response_json["errors"] = std::move(json_errors);

    _validate_and_publish_api_response(
      response_json,
      response_validator,
      request_id);

    return;
  }
  // Generate Assignment for the request
  const auto task_planner = _context->task_planner();
  if (!task_planner)
  {
    RCLCPP_ERROR(
      _context->node()->get_logger(),
      "Fleet [%s] is not configured with parameters for task planning."
      "Use FleetUpdateHandle::set_task_planner_params(~) to set the "
      "parameters required.", fleet.c_str());
    return;
  }

  const auto current_state = expected_finish_state();
  const auto& constraints = task_planner->configuration().constraints();
  const auto& parameters = task_planner->configuration().parameters();
  const auto model = new_request->description()->make_model(
    new_request->booking()->earliest_start_time(),
    parameters);
  const auto estimate = model->estimate_finish(
    current_state,
    constraints,
    *_travel_estimator);

  rmf_task::State finish_state;
  rmf_traffic::Time deployment_time;

  if (!estimate.has_value())
  {
    RCLCPP_WARN(
      _context->node()->get_logger(),
      "Unable to estimate final state for direct task request [%s]. This may "
      "be due to insufficient resources to perform the task. The task will be "
      "still be added to the queue.",
      request_id.c_str());
    finish_state = current_state;
    deployment_time = new_request->booking()->earliest_start_time();
  }
  else
  {
    finish_state = estimate.value().finish_state();
    deployment_time = estimate.value().wait_until();
  }

  const DirectAssignment assignment = DirectAssignment{
    _next_sequence_number,
    Assignment(
      new_request,
      finish_state,
      deployment_time)
  };
  ++_next_sequence_number;
  {
    std::lock_guard<std::mutex> lock(_mutex);
    _direct_queue.insert(assignment);
  }

  RCLCPP_INFO(
    _context->node()->get_logger(),
    "Direct request [%s] successfully queued for robot [%s]",
    request_id.c_str(),
    robot.c_str());

  // Publish api response
  nlohmann::json response_json;
  response_json["success"] = true;
  nlohmann::json task_state;
  copy_booking_data(task_state["booking"], *new_request->booking());
  // task_state["category"] = request["category"].get<std::string>();
  task_state["detail"] = request["description"];
  task_state["status"] = "queued";
  auto& dispatch = task_state["dispatch"];
  dispatch["status"] = "queued";
  auto& assign = task_state["assigned_to"];
  assign["group"] = fleet;
  assign["name"] = robot;
  response_json["state"] = task_state;

  _validate_and_publish_api_response(
    response_json,
    response_validator,
    request_id);
}

//==============================================================================
void TaskManager::_handle_cancel_request(
  const nlohmann::json& request_json,
  const std::string& request_id)
{
  static const auto request_validator =
    _make_validator(rmf_api_msgs::schemas::cancel_task_request);

  if (!_validate_request_message(request_json, request_validator, request_id))
    return;

  const auto& task_id = request_json["task_id"].get<std::string>();

  if (_active_task && _active_task.id() == task_id)
  {
    _active_task.cancel(get_labels(request_json), _context->now());
    _task_state_update_available = true;
    return _send_simple_success_response(request_id);
  }
  // TODO(YV): We could cache the task_ids of direct and dispatched tasks in
  // unordered_sets and perform a lookup to see which function to call.
  std::lock_guard<std::mutex> lock(_mutex);
  if (!remove_task_from_queue(task_id, _queue))
    remove_task_from_queue(task_id, _direct_queue);
}

//==============================================================================
void TaskManager::_handle_kill_request(
  const nlohmann::json& request_json,
  const std::string& request_id)
{
  static const auto request_validator =
    _make_validator(rmf_api_msgs::schemas::kill_task_request);

  if (!_validate_request_message(request_json, request_validator, request_id))
    return;

  const auto& task_id = request_json["task_id"].get<std::string>();

  if (_active_task && _active_task.id() == task_id)
  {
    _task_state_update_available = true;
    _active_task.kill(get_labels(request_json), _context->now());
    return _send_simple_success_response(request_id);
  }

  // TODO(YV): We could cache the task_ids of direct and dispatched tasks in
  // unordered_sets and perform a lookup to see which function to call.
  std::lock_guard<std::mutex> lock(_mutex);
  if (!remove_task_from_queue(task_id, _queue))
    remove_task_from_queue(task_id, _direct_queue);
}

//==============================================================================
void TaskManager::_handle_interrupt_request(
  const nlohmann::json& request_json,
  const std::string& request_id)
{
  static const auto request_validator =
    _make_validator(rmf_api_msgs::schemas::interrupt_task_request);

  if (!_validate_request_message(request_json, request_validator, request_id))
    return;

  const auto& task_id = request_json["task_id"].get<std::string>();

  if (_active_task && _active_task.id() == task_id)
  {
    _task_state_update_available = true;
    return _send_token_success_response(
      _active_task.add_interruption(
        get_labels(request_json), _context->now(), []() {}),
      request_id);
  }

  _send_simple_error_if_queued(task_id, request_id, "Interrupting");
}

//==============================================================================
void TaskManager::_handle_resume_request(
  const nlohmann::json& request_json,
  const std::string& request_id)
{
  static const auto request_validator =
    _make_validator(rmf_api_msgs::schemas::resume_task_request);

  if (!_validate_request_message(request_json, request_validator, request_id))
    return;

  const auto& task_id = request_json["for_tokens"].get<std::string>();

  if (_active_task && _active_task.id() == task_id)
  {
    _task_state_update_available = true;
    auto unknown_tokens = _active_task.remove_interruption(
      request_json["for_tokens"].get<std::vector<std::string>>(),
      get_labels(request_json),
      _context->now());

    if (unknown_tokens.empty())
      return _send_simple_success_response(request_id);

    std::string detail = "[";
    for (std::size_t i = 0; i < unknown_tokens.size(); ++i)
    {
      detail += unknown_tokens[i];
      if (i < unknown_tokens.size()-1)
        detail += ", ";
    }
    detail += "]";

    return _send_simple_error_response(
      request_id, 7, "Unknown Tokens", std::move(detail));
  }

  _send_simple_error_if_queued(task_id, request_id, "Resuming");
}

//==============================================================================
void TaskManager::_handle_rewind_request(
  const nlohmann::json& request_json,
  const std::string& request_id)
{
  static const auto request_validator =
    _make_validator(rmf_api_msgs::schemas::rewind_task_request);

  if (!_validate_request_message(request_json, request_validator, request_id))
    return;

  const auto& task_id = request_json["task_id"].get<std::string>();

  if (_active_task && _active_task.id() == task_id)
  {
    _task_state_update_available = true;
    _active_task.rewind(request_json["phase_id"].get<uint64_t>());
    return _send_simple_success_response(request_id);
  }

  _send_simple_error_if_queued(task_id, request_id, "Rewinding");
}

//==============================================================================
void TaskManager::_handle_skip_phase_request(
  const nlohmann::json& request_json,
  const std::string& request_id)
{
  static const auto request_validator =
    _make_validator(rmf_api_msgs::schemas::skip_phase_request);

  if (!_validate_request_message(request_json, request_validator, request_id))
    return;

  const auto& task_id = request_json["task_id"].get<std::string>();

  if (_active_task && _active_task.id() == task_id)
  {
    _task_state_update_available = true;
    return _send_token_success_response(
      _active_task.skip(
        request_json["phase_id"].get<uint64_t>(),
        get_labels(request_json),
        _context->now()),
      request_id);
  }

  _send_simple_error_if_queued(task_id, request_id, "Skipping a phase in ");
}

//==============================================================================
void TaskManager::_handle_undo_skip_phase_request(
  const nlohmann::json& request_json,
  const std::string& request_id)
{
  static const auto request_validator =
    _make_validator(rmf_api_msgs::schemas::undo_skip_phase_request);

  if (!_validate_request_message(request_json, request_validator, request_id))
    return;

  const auto& task_id = request_json["for_task"];

  if (_active_task && _active_task.id() == task_id)
  {
    _task_state_update_available = true;
    auto unknown_tokens = _active_task.remove_skips(
      request_json["for_tokens"].get<std::vector<std::string>>(),
      get_labels(request_json),
      _context->now());

    if (unknown_tokens.empty())
      return _send_simple_success_response(request_id);

    std::string detail = "[";
    for (std::size_t i = 0; i < unknown_tokens.size(); ++i)
    {
      detail += unknown_tokens[i];
      if (i < unknown_tokens.size()-1)
        detail += ", ";
    }
    detail += "]";

    return _send_simple_error_response(
      request_id, 7, "Unknown Tokens", std::move(detail));
  }

  _send_simple_error_if_queued(task_id, request_id, "Undoing a phase skip in ");
}

} // namespace rmf_fleet_adapter<|MERGE_RESOLUTION|>--- conflicted
+++ resolved
@@ -362,133 +362,8 @@
 
   while (!event_queue.empty())
   {
-<<<<<<< HEAD
     const auto top = event_queue.back();
     event_queue.pop_back();
-=======
-    std::lock_guard<std::mutex> guard(_mutex);
-    // If the queue only has a single automatic task then we do not clear as
-    // this may be a finishing request
-    if (!(assignments.empty() &&
-      _queue.size() == 1 &&
-      _queue.back()->request()->automatic()))
-    {
-      _queue.clear();
-    }
-
-    // We use dynamic cast to determine the type of request and then call the
-    // appropriate make(~) function to convert the request into a task
-    for (std::size_t i = 0; i < assignments.size(); ++i)
-    {
-      const auto& a = assignments[i];
-      auto start = _context->current_task_end_state().location();
-      if (i != 0)
-        start = assignments[i-1].state().location();
-      start.time(a.deployment_time());
-      const auto request = a.request();
-
-      TaskProfileMsg task_profile;
-      bool auto_request = request->automatic();
-      const auto it = task_profiles.find(request->id());
-      if (it != task_profiles.end())
-      {
-        task_profile = it->second;
-      }
-      else
-      {
-        assert(auto_request);
-        // We may have an auto-generated request
-        task_profile.task_id = request->id();
-        task_profile.submission_time = _context->node()->now();
-        task_profile.description.start_time = rmf_traffic_ros2::convert(
-          request->earliest_start_time());
-      }
-
-      using namespace rmf_task::requests;
-
-      if (std::dynamic_pointer_cast<const Clean::Description>(
-          request->description()) != nullptr)
-      {
-        auto task = rmf_fleet_adapter::tasks::make_clean(
-          request,
-          _context,
-          start,
-          a.deployment_time(),
-          a.state());
-
-        // Populate task_profile for auto-generated Clean request
-        if (auto_request)
-        {
-          std::shared_ptr<const rmf_task::requests::Clean::Description>
-          description = std::dynamic_pointer_cast<
-            const Clean::Description>(request->description());
-          const auto start_waypoint = description->start_waypoint();
-          const auto waypoint_name =
-            _context->navigation_graph().get_waypoint(start_waypoint).name();
-          task_profile.description.task_type.type =
-            rmf_task_msgs::msg::TaskType::TYPE_CLEAN;
-          task_profile.description.clean.start_waypoint =
-            waypoint_name != nullptr ? *waypoint_name : "";
-        }
-        task->task_profile(task_profile);
-
-        _queue.push_back(task);
-      }
-
-      else if (std::dynamic_pointer_cast<const ChargeBattery::Description>(
-          request->description()) != nullptr)
-      {
-        const auto task = tasks::make_charge_battery(
-          request,
-          _context,
-          start,
-          a.deployment_time(),
-          a.state());
-
-        // Populate task_profile for auto-generated ChargeBattery request
-        if (auto_request)
-        {
-          task_profile.description.task_type.type =
-            rmf_task_msgs::msg::TaskType::TYPE_CHARGE_BATTERY;
-        }
-        task->task_profile(task_profile);
-
-        _queue.push_back(task);
-      }
-
-      else if (std::dynamic_pointer_cast<const Delivery::Description>(
-          request->description()) != nullptr)
-      {
-        const auto task = tasks::make_delivery(
-          request,
-          _context,
-          start,
-          a.deployment_time(),
-          a.state(),
-          task_profile.description.delivery);
-
-        // Populate task_profile for auto-generated Delivery request
-        if (auto_request)
-        {
-          std::shared_ptr<const rmf_task::requests::Delivery::Description>
-          description = std::dynamic_pointer_cast<
-            const Delivery::Description>(request->description());
-          const auto& graph = _context->navigation_graph();
-          const auto pickup_waypoint = description->pickup_waypoint();
-          const auto pickup_name =
-            graph.get_waypoint(pickup_waypoint).name();
-          const auto dropoff_waypoint = description->dropoff_waypoint();
-          const auto dropoff_name =
-            graph.get_waypoint(dropoff_waypoint).name();
-          task_profile.description.task_type.type =
-            rmf_task_msgs::msg::TaskType::TYPE_DELIVERY;
-          task_profile.description.delivery.pickup_place_name =
-            pickup_name != nullptr ? *pickup_name : "";
-          task_profile.description.delivery.dropoff_place_name =
-            dropoff_name != nullptr ? *dropoff_name : "";
-        }
-        task->task_profile(task_profile);
->>>>>>> d3e6a55d
 
     auto& event_state = event_states[std::to_string(top->id())];
     event_state["id"] = top->id();
@@ -615,11 +490,8 @@
   completed_ids.reserve(_task->completed_phases().size());
   for (const auto& completed : _task->completed_phases())
   {
-    const auto& snapshot = completed->snapshot();
-    auto& phase = copy_phase_data(
-      phases, *snapshot, mgr._log_reader, phase_logs);
-    phase["unix_millis_start_time"] =
-      to_millis(completed->start_time().time_since_epoch()).count();
+    std::lock_guard<std::mutex> guard(_mutex);
+    _queue.clear();
 
     phase["unix_millis_finish_time"] =
       to_millis(completed->finish_time().time_since_epoch()).count();
