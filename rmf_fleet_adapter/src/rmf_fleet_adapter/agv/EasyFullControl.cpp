--- conflicted
+++ resolved
@@ -3387,11 +3387,8 @@
       localization = std::move(localization),
       nav_params = robot_nav_params,
       enable_responsive_wait,
-<<<<<<< HEAD
       use_parking_reservation = _pimpl->use_parking_reservation
-=======
       finishing_request
->>>>>>> 6ab83a2f
     ](const RobotUpdateHandlePtr& updater)
     {
       auto context = RobotUpdateHandle::Implementation::get(*updater)
@@ -3411,11 +3408,8 @@
           context,
           nav_params,
           enable_responsive_wait,
-<<<<<<< HEAD
           use_parking_reservation
-=======
           finishing_request
->>>>>>> 6ab83a2f
         ](const auto&)
         {
           cmd_handle->w_context = context;
