--- conflicted
+++ resolved
@@ -1725,11 +1725,8 @@
   double default_max_merge_lane_distance;
   double default_min_lane_length;
   std::unordered_map<std::string, std::string> lift_emergency_levels;
-<<<<<<< HEAD
+  std::unordered_set<std::size_t> strict_lanes;
   bool use_parking_reservation;
-=======
-  std::unordered_set<std::size_t> strict_lanes;
->>>>>>> 48f5cb1b
 };
 
 //==============================================================================
@@ -1787,11 +1784,8 @@
         std::move(default_max_merge_lane_distance),
         std::move(default_min_lane_length),
         {},
-<<<<<<< HEAD
+        {},
         std::move(use_parking_reservation)
-=======
-        {}
->>>>>>> 48f5cb1b
       }))
 {
   // Do nothing
