--- conflicted
+++ resolved
@@ -383,20 +383,9 @@
     approval_cb = std::move(approval_cb)](
       const services::FindPath::Result& result)
     {
-<<<<<<< HEAD
       const auto data = w.lock();
       if (!data)
         return;
-=======
-      RCLCPP_ERROR(
-        data->node->get_logger(),
-        "Failed to find any itinerary for submitted path #%ld of robot [%s] "
-        "owned by [%s]. This is a critical bug and should be reported to the "
-        "rmf_core developers.",
-        version,
-        data->itinerary.description().name().c_str(),
-        data->itinerary.description().owner().c_str());
->>>>>>> 7a5277b4
 
       if (version != data->processing_version)
         return;
@@ -1101,7 +1090,6 @@
         return;
       }
 
-<<<<<<< HEAD
       RCLCPP_WARN(
         data->node->get_logger(),
         "Failed to compute timing estimate for [%s] owned by [%s] "
@@ -1110,16 +1098,6 @@
         data->itinerary.description().owner().c_str(),
         checkpoint_index);
     });
-=======
-    RCLCPP_WARN(
-      data->node->get_logger(),
-      "Failed to compute timing estimate for [%s] owned by [%s] "
-      "moving away from checkpoint index [%ld].",
-      data->itinerary.description().name().c_str(),
-      data->itinerary.description().owner().c_str(),
-      checkpoint_index);
-  });
->>>>>>> 7a5277b4
 }
 
 //==============================================================================
@@ -1221,7 +1199,6 @@
     const std::size_t last_departed,
     Eigen::Vector3d stopped_location)
     {
-<<<<<<< HEAD
       if (const auto data = w.lock())
       {
         RCLCPP_WARN(
@@ -1242,25 +1219,6 @@
           stopped_location);
       }
     };
-=======
-      RCLCPP_WARN(
-        data->node->get_logger(),
-        "[rmf_fleet_adapter::TrafficLight::UpdateHandle] A checkpoint "
-        "rejection was issued in a situation where a rejection should not be "
-        "possible. This indicates an integration error with the traffic light "
-        "fleet adapter. Fleet name: [%s], Robot name: [%s], last departed "
-        "checkpoint: %lu, stopped location: <%.2f, %.2f, %.2f>",
-        data->itinerary.description().owner().c_str(),
-        data->itinerary.description().name().c_str(),
-        last_departed,
-        stopped_location.x(),
-        stopped_location.y(),
-        stopped_location.z());
-
-      data->reject(path_version, plan_version, last_departed, stopped_location);
-    }
-  };
->>>>>>> 7a5277b4
 
   send_checkpoints(
     []() {}, // No approval needed
