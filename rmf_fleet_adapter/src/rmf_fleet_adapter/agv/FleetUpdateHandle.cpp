--- conflicted
+++ resolved
@@ -1435,12 +1435,8 @@
     }
   }
 
-<<<<<<< HEAD
-  if (execute) {
-=======
   if (execute)
   {
->>>>>>> 2d24c73a
     handle_emergency(emergency_signal->is_emergency);
   }
 }
