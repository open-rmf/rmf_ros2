--- conflicted
+++ resolved
@@ -224,13 +224,8 @@
   const auto p_it = request_msg.find("priority");
   if (p_it != request_msg.end())
   {
-<<<<<<< HEAD
     // TODO(YV): Validate with priority_description_Binary.json
-    const auto& p_type = (*p_it)["type"];
-    if (p_type.is_string() && p_type.get<std::string>() == "binary")
-=======
     if (p_it->contains("type") && p_it->contains("value"))
->>>>>>> c94b0ada
     {
       const auto& p_type = (*p_it)["type"];
       if (p_type.is_string() && p_type.get<std::string>() == "binary")
