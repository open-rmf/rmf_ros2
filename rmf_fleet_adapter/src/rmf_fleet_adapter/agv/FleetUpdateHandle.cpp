/*
 * Copyright (C) 2020 Open Source Robotics Foundation
 *
 * Licensed under the Apache License, Version 2.0 (the "License");
 * you may not use this file except in compliance with the License.
 * You may obtain a copy of the License at
 *
 *     http://www.apache.org/licenses/LICENSE-2.0
 *
 * Unless required by applicable law or agreed to in writing, software
 * distributed under the License is distributed on an "AS IS" BASIS,
 * WITHOUT WARRANTIES OR CONDITIONS OF ANY KIND, either express or implied.
 * See the License for the specific language governing permissions and
 * limitations under the License.
 *
*/

#include <rmf_fleet_msgs/msg/robot_state.hpp>
#include <rmf_fleet_msgs/msg/robot_mode.hpp>
#include <rmf_fleet_msgs/msg/location.hpp>

#include <rmf_traffic_ros2/Time.hpp>
#include <rmf_traffic_ros2/agv/Graph.hpp>

#include "internal_FleetUpdateHandle.hpp"
#include "internal_RobotUpdateHandle.hpp"
#include "RobotContext.hpp"

#include "../log_to_json.hpp"
#include "../tasks/Delivery.hpp"
#include "../tasks/Patrol.hpp"
#include "../tasks/Clean.hpp"
#include "../tasks/ChargeBattery.hpp"
#include "../tasks/Compose.hpp"
#include "../events/GoToPlace.hpp"
#include "../events/ResponsiveWait.hpp"
#include "../events/PerformAction.hpp"

#include <rmf_task/Constraints.hpp>
#include <rmf_task/Parameters.hpp>
#include <rmf_task/requests/Clean.hpp>
#include <rmf_task/requests/Delivery.hpp>
#include <rmf_task/requests/Loop.hpp>

#include <rmf_task_sequence/phases/SimplePhase.hpp>

#include <sstream>
#include <unordered_map>
#include <unordered_set>
#include <stdexcept>

#include <rmf_fleet_adapter/schemas/place.hpp>
#include <rmf_api_msgs/schemas/task_request.hpp>

namespace rmf_fleet_adapter {
namespace agv {

namespace {
//==============================================================================
class LiaisonNegotiator : public rmf_traffic::schedule::Negotiator
{
public:

  LiaisonNegotiator(
    std::shared_ptr<rmf_traffic::schedule::Negotiator> negotiator)
  : w_negotiator(negotiator)
  {
    // Do nothing
  }

  std::weak_ptr<rmf_traffic::schedule::Negotiator> w_negotiator;

  void respond(
    const TableViewerPtr& table_viewer,
    const ResponderPtr& responder) final
  {
    const auto negotiator = w_negotiator.lock();
    if (!negotiator)
    {
      // If we no longer have access to the upstream negotiator, then we simply
      // forfeit.
      //
      // TODO(MXG): Consider issuing a warning here
      return responder->forfeit({});
    }

    negotiator->respond(table_viewer, responder);
  }

};
} // anonymous namespace

//==============================================================================
void TaskDeserialization::add_schema(const nlohmann::json& schema)
{
  _schema_dictionary->insert_or_assign(
    nlohmann::json_uri(schema["$id"]).url(), schema);
}

//==============================================================================
nlohmann::json_schema::json_validator TaskDeserialization::make_validator(
  nlohmann::json schema) const
{
  return nlohmann::json_schema::json_validator(std::move(schema), _loader);
}

//==============================================================================
std::shared_ptr<nlohmann::json_schema::json_validator>
TaskDeserialization::make_validator_shared(nlohmann::json schema) const
{
  return std::make_shared<nlohmann::json_schema::json_validator>(
    make_validator(std::move(schema)));
}

//==============================================================================
TaskDeserialization::TaskDeserialization()
{
  task = std::make_shared<DeserializeJSON<DeserializedTask>>();
  phase = std::make_shared<DeserializeJSON<DeserializedPhase>>();
  event = std::make_shared<DeserializeJSON<DeserializedEvent>>();
  consider_actions =
    std::make_shared<std::unordered_map<
        std::string, FleetUpdateHandle::ConsiderRequest>>();

  _schema_dictionary = std::make_shared<SchemaDictionary>();
  _loader = [dict = _schema_dictionary](
    const nlohmann::json_uri& id,
    nlohmann::json& value)
    {
      const auto it = dict->find(id.url());
      if (it == dict->end())
        return;

      value = it->second;
    };
}


//==============================================================================
void FleetUpdateHandle::Implementation::publish_nav_graph() const
{
  if (nav_graph_pub == nullptr)
    return;

  auto msg = rmf_traffic_ros2::convert(
    (*planner)->get_configuration().graph(),
    name);

  if (msg != nullptr)
    nav_graph_pub->publish(std::move(msg));
}

//==============================================================================
void FleetUpdateHandle::Implementation::dock_summary_cb(
  const DockSummary::SharedPtr& msg)
{
  for (const auto& dock : msg->docks)
  {
    if (dock.fleet_name == name)
    {
      dock_param_map->clear();
      for (const auto& param : dock.params)
        dock_param_map->insert({param.start, param});
      break;
    }
  }

  return;
}

//==============================================================================
std::string FleetUpdateHandle::Implementation::make_error_str(
  uint64_t code, std::string category, std::string detail) const
{
  nlohmann::json error;
  error["code"] = code;
  error["category"] = std::move(category);
  error["detail"] = std::move(detail);

  return error.dump();
}

//==============================================================================
std::shared_ptr<rmf_task::Request> FleetUpdateHandle::Implementation::convert(
  const std::string& task_id,
  const nlohmann::json& request_msg,
  std::vector<std::string>& errors) const
{
  const auto& category = request_msg["category"].get<std::string>();

  const auto task_deser_it = deserialization.task->handlers.find(category);
  if (task_deser_it == deserialization.task->handlers.end())
  {
    errors.push_back(make_error_str(
        4, "Unsupported type",
        "Fleet [" + name + "] does not support task category ["
        + category + "]"));
    return nullptr;
  }

  const auto& description_msg = request_msg["description"];
  const auto& task_deser_handler = task_deser_it->second;

  try
  {
    task_deser_handler.validator->validate(description_msg);
  }
  catch (const std::exception& e)
  {
    RCLCPP_ERROR(
      node->get_logger(),
      "Received a request description for [%s] with an invalid format. "
      "Error: %s\nRequest:\n%s",
      category.c_str(),
      e.what(),
      description_msg.dump(2, ' ').c_str());

    errors.push_back(make_error_str(5, "Invalid request format", e.what()));
    return nullptr;
  }

  const auto deserialized_task =
    task_deser_handler.deserializer(description_msg);

  if (!deserialized_task.description)
  {
    errors = deserialized_task.errors;
    return nullptr;
  }

  rmf_traffic::Time earliest_start_time = rmf_traffic_ros2::convert(
    node->get_clock()->now());
  const auto t_it = request_msg.find("unix_millis_earliest_start_time");
  if (t_it != request_msg.end())
  {
    earliest_start_time =
      rmf_traffic::Time(std::chrono::milliseconds(t_it->get<uint64_t>()));
  }

  rmf_task::ConstPriorityPtr priority;
  const auto p_it = request_msg.find("priority");
  if (p_it != request_msg.end())
  {
    // TODO(YV): Validate with priority_description_Binary.json
    if (p_it->contains("type") && p_it->contains("value"))
    {
      const auto& p_type = (*p_it)["type"];
      if (p_type.is_string() && p_type.get<std::string>() == "binary")
      {
        const auto& p_value = (*p_it)["value"];
        if (p_value.is_number_integer())
        {
          if (p_value.is_number_integer() && p_value.get<uint64_t>() > 0)
            priority = rmf_task::BinaryPriorityScheme::make_high_priority();
        }

        priority = rmf_task::BinaryPriorityScheme::make_low_priority();
      }
    }

    if (!priority)
    {
      errors.push_back(
        make_error_str(
          4, "Unsupported type",
          "Fleet [" + name + "] does not support priority request: "
          + p_it->dump() + "\nDefaulting to low binary priority."));
    }
  }

  if (!priority)
    priority = rmf_task::BinaryPriorityScheme::make_low_priority();

  const auto new_request =
    std::make_shared<rmf_task::Request>(
    task_id,
    earliest_start_time,
    priority,
    deserialized_task.description);

  return new_request;
}

//==============================================================================
void FleetUpdateHandle::Implementation::bid_notice_cb(
  const BidNoticeMsg& bid_notice,
  rmf_task_ros2::bidding::AsyncBidder::Respond respond)
{
  // TODO(YV): Consider moving these checks into convert()
  const auto& task_id = bid_notice.task_id;
  if (task_managers.empty())
  {
    RCLCPP_INFO(
      node->get_logger(),
      "Fleet [%s] does not have any robots to accept task [%s]. Use "
      "FleetUpdateHadndle::add_robot(~) to add robots to this fleet. ",
      name.c_str(), task_id.c_str());
    return;
  }

  if (task_id.empty())
  {
    RCLCPP_WARN(
      node->get_logger(),
      "Received BidNotice for a task with empty task_id. Request will be "
      "ignored.");
    return;
  }

  // TODO remove this block when we support task revival
  if (bid_notice_assignments.find(task_id) != bid_notice_assignments.end())
    return;

  if (!task_planner)
  {
    RCLCPP_WARN(
      node->get_logger(),
      "Fleet [%s] is not configured with parameters for task planning."
      "Use FleetUpdateHandle::set_task_planner_params(~) to set the "
      "parameters required.", name.c_str());

    return;
  }

  const auto request_msg = nlohmann::json::parse(bid_notice.request);
  static const auto request_validator =
    nlohmann::json_schema::json_validator(rmf_api_msgs::schemas::task_request);

  try
  {
    request_validator.validate(request_msg);
  }
  catch (const std::exception& e)
  {
    RCLCPP_ERROR(
      node->get_logger(),
      "Received a request with an invalid format. Error: %s\nRequest:\n%s",
      e.what(),
      request_msg.dump(2, ' ').c_str());

    return respond(
      {
        std::nullopt,
        {make_error_str(5, "Invalid request format", e.what())}
      });
  }

  std::vector<std::string> errors = {};
  const auto new_request = convert(task_id, request_msg, errors);
  if (!new_request)
  {
    return respond(
      {
        std::nullopt,
        errors
      });
  }

  // TODO(MXG): Make the task planning asynchronous. The worker should schedule
  // a job to perform the planning which should then spawn a job to save the
  // plan result and respond. I started to refactor allocate_tasks(~) to make it
  // async, but I will save the remaining effort for later, when there is more
  // time to spare.
  auto allocation_result = allocate_tasks(new_request, &errors);
  if (!allocation_result.has_value())
    return respond({std::nullopt, std::move(errors)});

  const auto& assignments = allocation_result.value();

  const double cost = task_planner->compute_cost(assignments);

  // Display computed assignments for debugging
  std::stringstream debug_stream;
  debug_stream << "Cost: " << cost << std::endl;
  for (std::size_t i = 0; i < assignments.size(); ++i)
  {
    debug_stream << "--Agent: " << i << std::endl;
    for (const auto& a : assignments[i])
    {
      const auto& s = a.finish_state();
      const double request_seconds =
        a.request()->booking()->earliest_start_time().time_since_epoch().count()
        /1e9;
      const double start_seconds =
        a.deployment_time().time_since_epoch().count()/1e9;
      const rmf_traffic::Time finish_time = s.time().value();
      const double finish_seconds = finish_time.time_since_epoch().count()/1e9;
      debug_stream << "    <" << a.request()->booking()->id() << ": " <<
        request_seconds
                   << ", " << start_seconds
                   << ", "<< finish_seconds << ", " << s.battery_soc().value()
                   << "%>" << std::endl;
    }
  }
  debug_stream << " ----------------------" << std::endl;

  RCLCPP_DEBUG(node->get_logger(), "%s", debug_stream.str().c_str());

  // Map robot index to name to populate robot_name in BidProposal
  std::unordered_map<std::size_t, std::string> robot_name_map;
  std::size_t index = 0;
  for (const auto& t : task_managers)
  {
    robot_name_map.insert({index, t.first->name()});
    ++index;
  }

  std::optional<std::string> robot_name;
  std::optional<rmf_traffic::Time> finish_time;
  index = 0;
  for (const auto& agent : assignments)
  {
    for (const auto& assignment : agent)
    {
      if (assignment.request()->booking()->id() == task_id)
      {
        finish_time = assignment.finish_state().time().value();
        if (robot_name_map.find(index) != robot_name_map.end())
          robot_name = robot_name_map[index];
        break;
      }
    }
    ++index;
  }

  if (!robot_name.has_value() || !finish_time.has_value())
  {
    errors.push_back(
      make_error_str(
        13, "Internal bug",
        "Failed to find robot_name or finish_time after allocating task. "
        "Please report this bug to the RMF developers."));

    return respond({std::nullopt, std::move(errors)});
  }

  // Publish BidProposal
  respond(
    {
      rmf_task_ros2::bidding::Response::Proposal{
        name,
        *robot_name,
        current_assignment_cost,
        cost,
        *finish_time
      },
      std::move(errors)
    });

  RCLCPP_INFO(
    node->get_logger(),
    "Submitted BidProposal to accommodate task [%s] by robot [%s] with new cost [%f]",
    task_id.c_str(), robot_name->c_str(), cost);

  // Store assignments in internal map
  bid_notice_assignments.insert({task_id, assignments});
}

//==============================================================================
void FleetUpdateHandle::Implementation::dispatch_command_cb(
  const DispatchCmdMsg::SharedPtr msg)
{
  const auto& task_id = msg->task_id;
  if (msg->fleet_name != name)
  {
    // This task is either being awarded or canceled for another fleet. Either
    // way, we will delete it from our record of bid notice assignments.
    bid_notice_assignments.erase(task_id);
    return;
  }

  DispatchAck dispatch_ack;
  dispatch_ack.success = false;
  dispatch_ack.dispatch_id = msg->dispatch_id;
  if (msg->type == DispatchCmdMsg::TYPE_AWARD)
  {
    const auto task_it = bid_notice_assignments.find(task_id);
    if (task_it == bid_notice_assignments.end())
    {
      // We don't have a record of this bid_notice, so let's check if we already
      // received the task assignment.
      bool already_assigned = false;
      for (const auto& tm : task_managers)
      {
        const auto current = tm.second->current_task_id();
        if (current == task_id)
        {
          already_assigned = true;
          break;
        }

        for (const auto& p : tm.second->get_queue())
        {
          if (p.request()->booking()->id() == task_id)
          {
            already_assigned = true;
            break;
          }
        }

        if (already_assigned)
          break;
      }

      if (already_assigned)
      {
        dispatch_ack.success = true;
        dispatch_ack_pub->publish(dispatch_ack);
        return;
      }

      std::string error_str =
        "Received DispatchRequest award for task_id [" + task_id
        + "] before receiving BidNotice. This request will be ignored.";

      RCLCPP_ERROR(node->get_logger(), "%s", error_str.c_str());
      dispatch_ack.errors.push_back(
        make_error_str(14, "Invalid sequence", std::move(error_str)));
      dispatch_ack_pub->publish(dispatch_ack);
      return;
    }

    RCLCPP_INFO(
      node->get_logger(),
      "Bid for task_id [%s] awarded to fleet [%s]. Processing request...",
      task_id.c_str(),
      name.c_str());

    auto assignments = std::move(task_it->second);
    bid_notice_assignments.erase(task_it);

    if (assignments.size() != task_managers.size())
    {
      // FIXME(MXG): This error mode seems like a problem with our
      // implementation. If a robot is added during a bid process, we could
      // trigger this error even though it shouldn't actually be a problem.

      std::string error_str =
        "The number of available robots does not match that in the assignments "
        "for task_id [" + task_id + "]. This request will be ignored.";
      RCLCPP_ERROR(node->get_logger(), "%s", error_str.c_str());
      dispatch_ack.errors.push_back(
        make_error_str(13, "Internal bug", std::move(error_str)));

      dispatch_ack_pub->publish(dispatch_ack);
      return;
    }

    // Here we make sure none of the tasks in the assignments has already begun
    // execution. If so, we replan assignments until a valid set is obtained
    // and only then update the task manager queues
    bool valid_assignments = is_valid_assignments(assignments);
    if (!valid_assignments)
    {
      rmf_task::ConstRequestPtr request;
      for (const auto& a : assignments)
      {
        for (const auto& r : a)
        {
          if (r.request()->booking()->id() == task_id)
          {
            request = r.request();
            break;
          }
        }

        if (request)
          break;
      }

      if (!request)
      {
        std::string error_str =
          "Could not find task_id [" + task_id + "] in the set of assignments "
          "associated with it. This is a critical bug and should be reported "
          "to the RMF developers";

        RCLCPP_ERROR(node->get_logger(), "%s", error_str.c_str());
        dispatch_ack.errors.push_back(
          make_error_str(13, "Internal bug", std::move(error_str)));
        dispatch_ack_pub->publish(dispatch_ack);
        return;
      }

      // TODO: This replanning is blocking the main thread. Instead, the
      // replanning should run on a separate worker and then deliver the
      // result back to the main worker.
      const auto replan_results = allocate_tasks(request, &dispatch_ack.errors);
      if (!replan_results)
      {
        std::string error_str =
          "Unable to replan assignments when accommodating task_id [" + task_id
          + "]. This request will be ignored.";

        RCLCPP_ERROR(node->get_logger(), "%s", error_str.c_str());
        dispatch_ack.errors.push_back(
          make_error_str(9, "Not feasible", std::move(error_str)));
        dispatch_ack_pub->publish(dispatch_ack);
        return;
      }

      assignments = replan_results.value();
      // We do not need to re-check if assignments are valid as this function
      // is being called by the ROS2 executor and is running on the main
      // rxcpp worker. Hence, no new tasks would have started during this
      // replanning.
    }

    std::size_t index = 0;
    for (auto& t : task_managers)
    {
      t.second->set_queue(assignments[index]);
      ++index;
    }

    current_assignment_cost = task_planner->compute_cost(assignments);
    dispatch_ack.success = true;
    dispatch_ack_pub->publish(dispatch_ack);

    RCLCPP_INFO(
      node->get_logger(),
      "Assignments updated for robots in fleet [%s] to accommodate task_id [%s]",
      name.c_str(), task_id.c_str());
  }
  else if (msg->type == DispatchCmdMsg::TYPE_REMOVE)
  {
    const auto bid_it = bid_notice_assignments.find(task_id);
    if (bid_it != bid_notice_assignments.end())
    {
      // The task was still in the bid notice assignments, so it was never
      // actually assigned to a robot. We will just delete it from this map
      // and we're done.
      bid_notice_assignments.erase(bid_it);
    }
    else
    {
      bool task_was_found = false;
      // Make sure the task isn't running in any of the task managers
      for (const auto& [_, tm] : task_managers)
      {
        task_was_found = tm->cancel_task_if_present(task_id);
        if (task_was_found)
          break;
      }

      if (task_was_found)
      {
        // Re-plan assignments while ignoring request for task to be cancelled
        std::vector<std::string> errors;
        const auto replan_results = allocate_tasks(nullptr, &errors);
        if (!replan_results.has_value())
        {
          std::stringstream ss;
          ss << "Unabled to replan assignments when cancelling task ["
             << task_id << "]. ";
          if (errors.empty())
          {
            ss << "No planner error messages were provided.";
          }
          else
          {
            ss << "The following planner errors occurred:";
            for (const auto& e : errors)
            {
              const auto err = nlohmann::json::parse(e);
              ss << "\n -- " << err["detail"].get<std::string>();
            }
          }
          ss << "\n";

          RCLCPP_WARN(node->get_logger(), "%s", ss.str().c_str());
        }
        else
        {
          const auto& assignments = replan_results.value();
          std::size_t index = 0;
          for (auto& t : task_managers)
          {
            t.second->set_queue(assignments[index]);
            ++index;
          }

          current_assignment_cost = task_planner->compute_cost(assignments);

          RCLCPP_INFO(
            node->get_logger(),
            "Task with task_id [%s] has successfully been cancelled. Assignments "
            "updated for robots in fleet [%s].",
            task_id.c_str(), name.c_str());
        }
      }
    }

    dispatch_ack.success = true;
    dispatch_ack_pub->publish(dispatch_ack);
  }
  else
  {
    std::string error_str =
      "Received unknown dispatch request type: " + std::to_string(msg->type);
    RCLCPP_ERROR(node->get_logger(), "%s", error_str.c_str());
    dispatch_ack.errors.push_back(
      make_error_str(4, "Unsupported type", std::move(error_str)));
    dispatch_ack_pub->publish(dispatch_ack);
  }
}

//==============================================================================
auto FleetUpdateHandle::Implementation::is_valid_assignments(
  Assignments& assignments) const -> bool
{
  std::unordered_set<std::string> executed_tasks;
  for (const auto& [context, mgr] : task_managers)
  {
    const auto& tasks = mgr->get_executed_tasks();
    executed_tasks.insert(tasks.begin(), tasks.end());
  }

  for (const auto& agent : assignments)
  {
    for (const auto& a : agent)
    {
      if (executed_tasks.find(a.request()->booking()->id()) !=
        executed_tasks.end())
        return false;
    }
  }

  return true;
}

//==============================================================================
std::optional<std::size_t> FleetUpdateHandle::Implementation::
get_nearest_charger(
  const rmf_traffic::agv::Planner::Start& start)
{
  if (charging_waypoints.empty())
    return std::nullopt;

  double min_cost = std::numeric_limits<double>::max();
  std::optional<std::size_t> nearest_charger = std::nullopt;
  for (const auto& wp : charging_waypoints)
  {
    const rmf_traffic::agv::Planner::Goal goal{wp};
    const auto& planner_result = (*planner)->setup(start, goal);
    const auto ideal_cost = planner_result.ideal_cost();
    if (ideal_cost.has_value() && ideal_cost.value() < min_cost)
    {
      min_cost = ideal_cost.value();
      nearest_charger = wp;
    }
  }

  return nearest_charger;
}

namespace {
//==============================================================================
std::optional<rmf_fleet_msgs::msg::Location> convert_location(
  const agv::RobotContext& context)
{
  if (context.location().empty())
  {
    // TODO(MXG): We should emit some kind of critical error if this ever
    // happens
    return std::nullopt;
  }

  const auto& graph = context.planner()->get_configuration().graph();
  const auto& l = context.location().front();
  const auto& wp = graph.get_waypoint(l.waypoint());
  const Eigen::Vector2d p = l.location().value_or(wp.get_location());

  return rmf_fleet_msgs::build<rmf_fleet_msgs::msg::Location>()
    .t(rmf_traffic_ros2::convert(l.time()))
    .x(p.x())
    .y(p.y())
    .yaw(l.orientation())
    .obey_approach_speed_limit(false)
    .approach_speed_limit(0.0)
    .level_name(wp.get_map_name())
    // NOTE(MXG): This field is only used by the fleet drivers. For now, we
    // will just fill it with a zero.
    .index(0);
}

//==============================================================================
std::optional<rmf_fleet_msgs::msg::RobotState> convert_state(
  const TaskManager& mgr)
{
  const RobotContext& context = *mgr.context();
  const auto location = convert_location(context);
  if (!location.has_value())
    return std::nullopt;

  const auto mode = mgr.robot_mode();

  return rmf_fleet_msgs::build<rmf_fleet_msgs::msg::RobotState>()
    .name(context.name())
    .model(context.description().owner())
    .task_id(mgr.current_task_id().value_or(""))
    // TODO(MXG): We could keep track of the seq value and increment it once
    // with each publication. This is not currently an important feature
    // outside of the fleet driver, so for now we just set it to zero.
    .seq(0)
    .mode(std::move(mode))
    // We multiply by 100 to convert from the [0.0, 1.0] range to percentage
    .battery_percent(context.current_battery_soc()*100.0)
    .location(*location)
    // NOTE(MXG): The path field is only used by the fleet drivers. For now,
    // we will just fill it with a zero. We could consider filling it in based
    // on the robot's plan, but that seems redundant with the traffic schedule
    // information.
    .path({});
}
} // anonymous namespace

//==============================================================================
void FleetUpdateHandle::Implementation::publish_fleet_state_topic() const
{
  std::vector<rmf_fleet_msgs::msg::RobotState> robot_states;
  for (const auto& [context, mgr] : task_managers)
  {
    auto state = convert_state(*mgr);
    if (!state.has_value())
      continue;

    robot_states.emplace_back(std::move(*state));
  }

  auto fleet_state = rmf_fleet_msgs::build<rmf_fleet_msgs::msg::FleetState>()
    .name(name)
    .robots(std::move(robot_states));

  fleet_state_pub->publish(std::move(fleet_state));
}

//==============================================================================
void FleetUpdateHandle::Implementation::update_fleet() const
{
  update_fleet_state();
  update_fleet_logs();
}

//==============================================================================
void FleetUpdateHandle::Implementation::update_fleet_state() const
{
  // Publish to API server
  if (broadcast_client)
  {
    nlohmann::json fleet_state_update_msg;
    fleet_state_update_msg["type"] = "fleet_state_update";
    auto& fleet_state_msg = fleet_state_update_msg["data"];
    fleet_state_msg["name"] = name;
    auto& robots = fleet_state_msg["robots"];
    for (const auto& [context, mgr] : task_managers)
    {
      const auto& name = context->name();
      nlohmann::json& json = robots[name];
      json["name"] = name;
      json["status"] = mgr->robot_status();
      json["task_id"] = mgr->current_task_id().value_or("");
      json["unix_millis_time"] =
        std::chrono::duration_cast<std::chrono::milliseconds>(
        context->now().time_since_epoch()).count();
      json["battery"] = context->current_battery_soc();

      nlohmann::json& location = json["location"];
      const auto location_msg = convert_location(*context);
      if (!location_msg.has_value())
        continue;

      location["map"] = location_msg->level_name;
      location["x"] = location_msg->x;
      location["y"] = location_msg->y;
      location["yaw"] = location_msg->yaw;

      std::lock_guard<std::mutex> lock(context->reporting().mutex());
      const auto& issues = context->reporting().open_issues();
      auto& issues_msg = json["issues"];
      issues_msg = std::vector<nlohmann::json>();
      for (const auto& issue : issues)
      {
        nlohmann::json issue_msg;
        issue_msg["category"] = issue->category;
        issue_msg["detail"] = issue->detail;
        issues_msg.push_back(std::move(issue_msg));
      }
    }

    try
    {
      static const auto validator =
        make_validator(rmf_api_msgs::schemas::fleet_state_update);

      validator.validate(fleet_state_update_msg);

      std::unique_lock<std::mutex> lock(*update_callback_mutex);
      if (update_callback)
        update_callback(fleet_state_update_msg);
      broadcast_client->publish(fleet_state_update_msg);
    }
    catch (const std::exception& e)
    {
      RCLCPP_ERROR(
        node->get_logger(),
        "Malformed outgoing fleet state json message: %s\nMessage:\n%s",
        e.what(),
        fleet_state_update_msg.dump(2).c_str());
    }
  }
}

//==============================================================================
void FleetUpdateHandle::Implementation::update_fleet_logs() const
{
  if (broadcast_client)
  {
    nlohmann::json fleet_log_update_msg;
    fleet_log_update_msg["type"] = "fleet_log_update";
    auto& fleet_log_msg = fleet_log_update_msg["data"];
    fleet_log_msg["name"] = name;
    // TODO(MXG): fleet_log_msg["log"]
    auto& robots_msg = fleet_log_msg["robots"];
    for (const auto& [context, _] : task_managers)
    {
      auto robot_log_msg_array = std::vector<nlohmann::json>();

      std::lock_guard<std::mutex> lock(context->reporting().mutex());
      const auto& log = context->reporting().log();
      for (const auto& entry : log_reader.read(log.view()))
        robot_log_msg_array.push_back(log_to_json(entry));

      if (!robot_log_msg_array.empty())
        robots_msg[context->name()] = std::move(robot_log_msg_array);
    }

    if (robots_msg.empty())
    {
      // No new logs to report
      return;
    }

    try
    {
      static const auto validator =
        make_validator(rmf_api_msgs::schemas::fleet_log_update);

      validator.validate(fleet_log_update_msg);

      std::unique_lock<std::mutex> lock(*update_callback_mutex);
      if (update_callback)
        update_callback(fleet_log_update_msg);
      broadcast_client->publish(fleet_log_update_msg);
    }
    catch (const std::exception& e)
    {
      RCLCPP_ERROR(
        node->get_logger(),
        "Malformed outgoing fleet log json message: %s\nMessage:\n%s",
        e.what(),
        fleet_log_update_msg.dump(2).c_str());
    }
  }
}

//==============================================================================
nlohmann::json_schema::json_validator
FleetUpdateHandle::Implementation::make_validator(
  const nlohmann::json& schema) const
{
  const auto loader =
    [n = node, s = schema_dictionary](const nlohmann::json_uri& id,
      nlohmann::json& value)
    {
      const auto it = s.find(id.url());
      if (it == s.end())
      {
        RCLCPP_ERROR(
          n->get_logger(),
          "url: %s not found in schema dictionary", id.url().c_str());
        return;
      }

      value = it->second;
    };

  return nlohmann::json_schema::json_validator(schema, loader);
}

namespace {
//==============================================================================
PlaceDeserializer make_place_deserializer(
  std::shared_ptr<const std::shared_ptr<const rmf_traffic::agv::Planner>>
  planner)
{
  return [planner = std::move(planner)](const nlohmann::json& msg)
    -> agv::DeserializedPlace
    {
      std::optional<rmf_traffic::agv::Plan::Goal> place;
      const auto& graph = (*planner)->get_configuration().graph();
      if (msg.is_number() || (msg.is_object() && msg["waypoint"].is_number()))
      {
        const auto wp_index = msg.is_number() ?
          msg.get<std::size_t>() : msg["waypoint"].get<std::size_t>();

        if (graph.num_waypoints() <= wp_index)
        {
          return {
            std::nullopt,
            {"waypoint index value for Place ["
              + std::to_string(wp_index) + "] exceeds the limits for the nav "
              "graph size [" + std::to_string(graph.num_waypoints()) + "]"}
          };
        }

        place = rmf_traffic::agv::Plan::Goal(wp_index);
      }
      else if (msg.is_string() ||
        (msg.is_object() && msg["waypoint"].is_string()))
      {
        const auto& wp_name = msg.is_string() ?
          msg.get<std::string>() : msg["waypoint"].get<std::string>();

        const auto* wp = graph.find_waypoint(wp_name);
        if (!wp)
        {
          return {
            std::nullopt,
            {"waypoint name for Place [" + wp_name + "] cannot be "
              "found in the navigation graph"}
          };
        }

        place = rmf_traffic::agv::Plan::Goal(wp->index());
      }
      else
      {
        return {
          std::nullopt,
          {"invalid data type provided for Place: expected a number "
            "or a string or an object but got " + std::string(msg.type_name())
            + " type instead"}
        };
      }

      if (msg.is_object())
      {
        const auto& ori_it = msg.find("orientation");
        if (ori_it != msg.end())
          place->orientation(ori_it->get<double>());
      }

      return {place, {}};
    };
}
} // anonymous namespace

//==============================================================================
void FleetUpdateHandle::Implementation::add_standard_tasks()
{
  activation.task = std::make_shared<rmf_task::Activator>();
  activation.phase = std::make_shared<rmf_task_sequence::Phase::Activator>();
  activation.event = std::make_shared<rmf_task_sequence::Event::Initializer>();

  rmf_task_sequence::Task::add(
    *activation.task, activation.phase, node->clock());

  rmf_task_sequence::phases::SimplePhase::add(
    *activation.phase, activation.event);

  events::GoToPlace::add(*activation.event);
  events::PerformAction::add(*activation.event);
  deserialization.place = make_place_deserializer(planner);
  deserialization.add_schema(schemas::place);

  events::ResponsiveWait::add(*activation.event);

  tasks::add_delivery(
    deserialization,
    activation,
    node->clock());

  tasks::add_patrol(
    deserialization,
    activation,
    node->clock());

  tasks::add_clean(
    dock_param_map,
    (*planner)->get_configuration().vehicle_traits(),
    deserialization,
    activation,
    node->clock());

  tasks::add_charge_battery(
    *activation.task,
    activation.phase,
    *activation.event,
    node->clock());

  tasks::add_compose(
    deserialization,
    activation,
    node->clock());
}

//==============================================================================
FleetUpdateHandle& FleetUpdateHandle::add_performable_action(
  const std::string& category,
  ConsiderRequest consider)
{
  if (category.empty())
  {
    RCLCPP_ERROR(
      _pimpl->node->get_logger(),
      "FleetUpdateHandle::add_performable_action(~) called with empty category"
    );
    return *this;
  }

  _pimpl->deserialization.consider_actions->insert_or_assign(
    category, consider);

  return *this;
}

//==============================================================================
auto FleetUpdateHandle::Implementation::aggregate_expectations() const
-> Expectations
{
  Expectations expect;
  for (const auto& t : task_managers)
  {
    expect.states.push_back(t.second->expected_finish_state());
    const auto requests = t.second->requests();
    expect.pending_requests.insert(
      expect.pending_requests.end(), requests.begin(), requests.end());
  }

  return expect;
}

//==============================================================================
auto FleetUpdateHandle::Implementation::allocate_tasks(
  rmf_task::ConstRequestPtr new_request,
  std::vector<std::string>* errors,
  std::optional<Expectations> expectations) const -> std::optional<Assignments>
{
  // Collate robot states, constraints and combine new requestptr with
  // requestptr of non-charging tasks in task manager queues
  auto expect = expectations.has_value() ? expectations.value() :
    aggregate_expectations();
  std::string id = "";

  if (new_request)
  {
    expect.pending_requests.push_back(new_request);
    id = new_request->booking()->id();
  }

  RCLCPP_INFO(
    node->get_logger(),
    "Planning for [%ld] robot(s) and [%ld] request(s)",
    expect.states.size(),
    expect.pending_requests.size());

  // Generate new task assignments
  const auto result = task_planner->plan(
    rmf_traffic_ros2::convert(node->now()),
    expect.states,
    expect.pending_requests);

  auto assignments_ptr = std::get_if<
    rmf_task::TaskPlanner::Assignments>(&result);

  if (!assignments_ptr)
  {
    auto error = std::get_if<
      rmf_task::TaskPlanner::TaskPlannerError>(&result);

    if (*error == rmf_task::TaskPlanner::TaskPlannerError::low_battery)
    {
      std::string error_str =
        "[TaskPlanner] Failed to compute assignments for task_id [" + id
        + "] due to insufficient initial battery charge for all robots in this "
        "fleet.";

      RCLCPP_ERROR(node->get_logger(), "%s", error_str.c_str());
      if (errors)
      {
        errors->push_back(
          make_error_str(9, "Not feasible", std::move(error_str)));
      }
    }

    else if (*error ==
      rmf_task::TaskPlanner::TaskPlannerError::limited_capacity)
    {
      std::string error_str =
        "[TaskPlanner] Failed to compute assignments for task_id [" + id
        + "] due to insufficient battery capacity to accommodate one or more "
        "requests by any of the robots in this fleet.";

      RCLCPP_ERROR(node->get_logger(), "%s", error_str.c_str());
      if (errors)
      {
        errors->push_back(
          make_error_str(9, "Not feasible", std::move(error_str)));
      }
    }

    else
    {
      std::string error_str =
        "[TaskPlanner] Failed to compute assignments for task_id [" + id + "]";

      RCLCPP_ERROR(node->get_logger(), "%s", error_str.c_str());
      if (errors)
      {
        errors->push_back(
          make_error_str(9, "Not feasible", std::move(error_str)));
      }
    }

    return std::nullopt;
  }

  const auto assignments = *assignments_ptr;

  if (assignments.empty())
  {
    RCLCPP_ERROR(
      node->get_logger(),
      "[TaskPlanner] Failed to compute assignments for task_id [%s]",
      id.c_str());

    return std::nullopt;
  }

  return assignments;
}

//==============================================================================
void FleetUpdateHandle::add_robot(
  std::shared_ptr<RobotCommandHandle> command,
  const std::string& name,
  const rmf_traffic::Profile& profile,
  rmf_traffic::agv::Plan::StartSet start,
  std::function<void(std::shared_ptr<RobotUpdateHandle>)> handle_cb)
{
  if (start.empty())
  {
    // *INDENT-OFF*
    throw std::runtime_error(
      "[FleetUpdateHandle::add_robot] StartSet is empty. Adding a robot to a "
      "fleet requires at least one rmf_traffic::agv::Plan::Start to be "
      "specified.");
    // *INDENT-ON*
  }

  rmf_traffic::schedule::ParticipantDescription description(
    name,
    _pimpl->name,
    rmf_traffic::schedule::ParticipantDescription::Rx::Responsive,
    profile);

  _pimpl->writer->async_make_participant(
    std::move(description),
    [worker = _pimpl->worker,
    command = std::move(command),
    start = std::move(start),
    handle_cb = std::move(handle_cb),
    fleet_wptr = weak_from_this()](
      rmf_traffic::schedule::Participant participant)
    {
      auto fleet = fleet_wptr.lock();
      if (!fleet)
        return;

      const auto charger_wp = fleet->_pimpl->get_nearest_charger(start[0]);

      if (!charger_wp.has_value())
      {
        // *INDENT-OFF*
        throw std::runtime_error(
          "[FleetUpdateHandle::add_robot] Unable to find nearest charging "
          "waypoint. Adding a robot to a fleet requires at least one charging"
          "waypoint to be present in its navigation graph.");
        // *INDENT-ON*
      }

      rmf_task::State state;
      state.load_basic(start[0], charger_wp.value(), 1.0);

      auto context = std::make_shared<RobotContext>(
        RobotContext
        {
          std::move(command),
          std::move(start),
          std::move(participant),
          fleet->_pimpl->mirror,
          fleet->_pimpl->planner,
          fleet->_pimpl->activation.task,
          fleet->_pimpl->task_parameters,
          fleet->_pimpl->node,
          fleet->_pimpl->worker,
          fleet->_pimpl->default_maximum_delay,
          state,
          fleet->_pimpl->task_planner
        }
      );

      // We schedule the following operations on the worker to make sure we do not
      // have a multiple read/write race condition on the FleetUpdateHandle.
      worker.schedule(
        [fleet_wptr = std::weak_ptr<FleetUpdateHandle>(fleet),
        node_wptr = std::weak_ptr<Node>(fleet->_pimpl->node),
        context = std::move(context),
        handle_cb = std::move(handle_cb)](const auto&)
        {
          auto fleet = fleet_wptr.lock();
          if (!fleet)
            return;

          auto node = node_wptr.lock();
          if (!node)
            return;


          // TODO(MXG): We need to perform this test because we do not currently
          // support the distributed negotiation in unit test environments. We
          // should create an abstract NegotiationRoom interface in rmf_traffic and
          // use that instead.
          if (fleet->_pimpl->negotiation)
          {
            using namespace std::chrono_literals;
            auto last_interrupt_time =
            std::make_shared<std::optional<rmf_traffic::Time>>(std::nullopt);
            context->_negotiation_license =
            fleet->_pimpl->negotiation
            ->register_negotiator(
              context->itinerary().id(),
              std::make_unique<LiaisonNegotiator>(context),
              [w = std::weak_ptr<RobotContext>(context), last_interrupt_time]()
              {
                if (const auto c = w.lock())
                {
                  std::stringstream ss;
                  ss << "Failed negotiation for [" << c->requester_id()
                     << "] with these starts:";
                  for (const auto& l : c->location())
                  {
                    ss << "\n -- t:" << l.time().time_since_epoch().count()
                       << " | wp:" << l.waypoint() << " | ori:"
                       << l.orientation();
                    if (l.location().has_value())
                    {
                      const auto& p = *l.location();
                      ss << " | pos:(" << p.x() << ", " << p.y() << ")";
                    }
                  }
                  ss << "\n -- Fin --";
                  std::cout << ss.str() << std::endl;

                  auto& last_time = *last_interrupt_time;
                  const auto now = std::chrono::steady_clock::now();
                  if (last_time.has_value())
                  {
                    if (now < *last_time + 10s)
                      return;
                  }

                  last_time = now;
                  c->request_replan();
                }
              });
          }

          RCLCPP_INFO(
            node->get_logger(),
            "Added a robot named [%s] with participant ID [%ld]",
            context->name().c_str(),
            context->itinerary().id());

          std::optional<std::weak_ptr<BroadcastClient>>
          broadcast_client = std::nullopt;

          if (fleet->_pimpl->broadcast_client)
            broadcast_client = fleet->_pimpl->broadcast_client;

          fleet->_pimpl->task_managers.insert({context,
            TaskManager::make(
              context,
              broadcast_client,
              std::weak_ptr<FleetUpdateHandle>(fleet))});

          // -- Calling the handle_cb should always happen last --
          if (handle_cb)
          {
            handle_cb(RobotUpdateHandle::Implementation::make(std::move(context)));
          }
          else
          {
            RCLCPP_WARN(
              node->get_logger(),
              "FleetUpdateHandle::add_robot(~) was not provided a callback to "
              "receive the RobotUpdateHandle of the new robot. This means you will "
              "not be able to update the state of the new robot. This is likely to "
              "be a fleet adapter development error.");
          }
<<<<<<< HEAD
=======

          std::optional<std::weak_ptr<rmf_websocket::BroadcastClient>>
          broadcast_client = std::nullopt;

          if (fleet->_pimpl->broadcast_client)
            broadcast_client = fleet->_pimpl->broadcast_client;

          fleet->_pimpl->task_managers.insert({context,
            TaskManager::make(
              context,
              broadcast_client,
              std::weak_ptr<FleetUpdateHandle>(fleet))});
>>>>>>> f391bce7
        });
    });
}

//==============================================================================
class FleetUpdateHandle::Confirmation::Implementation
{
public:
  bool is_accepted = false;
  std::vector<std::string> errors;
};

//==============================================================================
FleetUpdateHandle::Confirmation::Confirmation()
: _pimpl(rmf_utils::make_impl<Implementation>())
{
  // Do nothing
}

//==============================================================================
auto FleetUpdateHandle::Confirmation::accept() -> Confirmation&
{
  _pimpl->is_accepted = true;
  return *this;
}

//==============================================================================
bool FleetUpdateHandle::Confirmation::is_accepted() const
{
  return _pimpl->is_accepted;
}

//==============================================================================
auto FleetUpdateHandle::Confirmation::errors(
  std::vector<std::string> error_messages) -> Confirmation&
{
  _pimpl->errors = std::move(error_messages);
  return *this;
}

//==============================================================================
auto FleetUpdateHandle::Confirmation::add_errors(
  std::vector<std::string> error_messages) -> Confirmation&
{
  _pimpl->errors.insert(
    _pimpl->errors.end(),
    std::make_move_iterator(error_messages.begin()),
    std::make_move_iterator(error_messages.end()));

  return *this;
}

//==============================================================================
const std::vector<std::string>& FleetUpdateHandle::Confirmation::errors() const
{
  return _pimpl->errors;
}

//==============================================================================
FleetUpdateHandle& FleetUpdateHandle::consider_delivery_requests(
  ConsiderRequest consider_pickup,
  ConsiderRequest consider_dropoff)
{
  *_pimpl->deserialization.consider_pickup = std::move(consider_pickup);
  *_pimpl->deserialization.consider_dropoff = std::move(consider_dropoff);
  return *this;
}

//==============================================================================
FleetUpdateHandle& FleetUpdateHandle::consider_cleaning_requests(
  ConsiderRequest consider)
{
  *_pimpl->deserialization.consider_clean = std::move(consider);
  return *this;
}

//==============================================================================
FleetUpdateHandle& FleetUpdateHandle::consider_patrol_requests(
  ConsiderRequest consider)
{
  *_pimpl->deserialization.consider_patrol = std::move(consider);
  return *this;
}

//==============================================================================
FleetUpdateHandle& FleetUpdateHandle::consider_composed_requests(
  ConsiderRequest consider)
{
  *_pimpl->deserialization.consider_composed = std::move(consider);
  return *this;
}

//==============================================================================
void FleetUpdateHandle::close_lanes(std::vector<std::size_t> lane_indices)
{
  _pimpl->worker.schedule(
    [w = weak_from_this(), lane_indices = std::move(lane_indices)](const auto&)
    {
      const auto self = w.lock();
      if (!self)
        return;

      const auto& current_lane_closures =
      (*self->_pimpl->planner)->get_configuration().lane_closures();

      bool any_changes = false;
      for (const auto& lane : lane_indices)
      {
        if (current_lane_closures.is_open(lane))
        {
          any_changes = true;
          break;
        }
      }

      if (!any_changes)
      {
        // No changes are needed to the planner
        return;
      }

      auto new_config = (*self->_pimpl->planner)->get_configuration();
      auto& new_lane_closures = new_config.lane_closures();
      for (const auto& lane : lane_indices)
        new_lane_closures.close(lane);

      *self->_pimpl->planner =
      std::make_shared<const rmf_traffic::agv::Planner>(
        new_config, rmf_traffic::agv::Planner::Options(nullptr));

      self->_pimpl->task_parameters->planner(*self->_pimpl->planner);
    });
}

//==============================================================================
void FleetUpdateHandle::open_lanes(std::vector<std::size_t> lane_indices)
{
  _pimpl->worker.schedule(
    [w = weak_from_this(), lane_indices = std::move(lane_indices)](const auto&)
    {
      const auto self = w.lock();
      if (!self)
        return;

      const auto& current_lane_closures =
      (*self->_pimpl->planner)->get_configuration().lane_closures();

      bool any_changes = false;
      for (const auto& lane : lane_indices)
      {
        if (current_lane_closures.is_closed(lane))
        {
          any_changes = true;
          break;
        }
      }

      if (!any_changes)
      {
        // No changes are needed to the planner
        return;
      }

      auto new_config = (*self->_pimpl->planner)->get_configuration();
      auto& new_lane_closures = new_config.lane_closures();
      for (const auto& lane : lane_indices)
        new_lane_closures.open(lane);

      *self->_pimpl->planner =
      std::make_shared<const rmf_traffic::agv::Planner>(
        new_config, rmf_traffic::agv::Planner::Options(nullptr));

      self->_pimpl->task_parameters->planner(*self->_pimpl->planner);
    });
}

//==============================================================================
FleetUpdateHandle& FleetUpdateHandle::accept_task_requests(
  AcceptTaskRequest check)
{
  const auto legacy_converter =
    [check = std::move(check)](
    const rmf_task_msgs::msg::TaskProfile& profile,
    Confirmation& confirm)
    {
      if (check(profile))
      {
        confirm.accept();
        return;
      }

      confirm.errors({"Task rejected by legacy AcceptTaskRequest callback"});
    };

  const auto convert_item = [](const nlohmann::json& item)
    -> rmf_dispenser_msgs::msg::DispenserRequestItem
    {
      rmf_dispenser_msgs::msg::DispenserRequestItem output;
      output.type_guid = item["sku"];
      output.quantity = item["quantity"];
      const auto compartment_it = item.find("compartment");
      if (compartment_it != item.end())
        output.compartment_name = compartment_it->get<std::string>();

      return output;
    };

  const auto convert_items = [convert_item](const nlohmann::json& payload)
    -> std::vector<rmf_dispenser_msgs::msg::DispenserRequestItem>
    {
      std::vector<rmf_dispenser_msgs::msg::DispenserRequestItem> items;
      if (payload.is_object())
      {
        items.push_back(convert_item(payload));
      }
      else if (payload.is_array())
      {
        for (const auto& p : payload)
          items.push_back(convert_item(p));
      }
      else
      {
        /* *INDENT-OFF* */
        throw std::runtime_error(
          "Invalid payload message for delivery request: " + payload.dump());
        /* *INDENT-ON* */
      }

      return items;
    };

  auto consider_pickup = [legacy_converter, convert_items](
    const nlohmann::json& msg, Confirmation& confirm)
    {
      rmf_task_msgs::msg::TaskProfile profile;
      profile.description.task_type.type =
        rmf_task_msgs::msg::TaskType::TYPE_DELIVERY;

      profile.description.delivery =
        rmf_task_msgs::build<rmf_task_msgs::msg::Delivery>()
        .task_id("")
        .items(convert_items(msg["payload"]))
        .pickup_place_name(msg["place"].get<std::string>())
        .pickup_dispenser(msg["handler"].get<std::string>())
        .pickup_behavior(rmf_task_msgs::msg::Behavior{})
        .dropoff_place_name("")
        .dropoff_ingestor("")
        .dropoff_behavior(rmf_task_msgs::msg::Behavior{});

      legacy_converter(profile, confirm);
    };

  auto consider_dropoff = [legacy_converter, convert_items](
    const nlohmann::json& msg, Confirmation& confirm)
    {
      rmf_task_msgs::msg::TaskProfile profile;
      profile.description.task_type.type =
        rmf_task_msgs::msg::TaskType::TYPE_DELIVERY;

      profile.description.delivery =
        rmf_task_msgs::build<rmf_task_msgs::msg::Delivery>()
        .task_id("")
        .items(convert_items(msg["payload"]))
        .pickup_place_name("")
        .pickup_dispenser("")
        .pickup_behavior(rmf_task_msgs::msg::Behavior{})
        .dropoff_place_name(msg["place"].get<std::string>())
        .dropoff_ingestor(msg["handler"].get<std::string>())
        .dropoff_behavior(rmf_task_msgs::msg::Behavior{});

      legacy_converter(profile, confirm);
    };

  consider_delivery_requests(
    std::move(consider_pickup),
    std::move(consider_dropoff));

  consider_patrol_requests(
    [legacy_converter](const nlohmann::json& msg, Confirmation& confirm)
    {
      rmf_task_msgs::msg::TaskProfile profile;

      // We use loop here because patrol wasn't supported during the legacy
      // versions anyway.
      profile.description.task_type.type =
      rmf_task_msgs::msg::TaskType::TYPE_LOOP;

      rmf_task_msgs::msg::Loop loop;
      const auto& places = msg["places"];
      if (places.size() == 1)
      {
        const auto& place = places[0];
        if (!place.is_string())
        {
          confirm.errors(
            {"Legacy AcceptTaskRequest only accepts destination names "
              "for patrol requests"});
          return;
        }

        loop.start_name = places[0].get<std::string>();
        loop.finish_name = loop.start_name;
      }
      else
      {
        const auto& start_place = places[0];
        const auto& finish_place = places[1];
        if (!start_place.is_string() || !finish_place.is_string())
        {
          confirm.errors(
            {"Legacy AcceptTaskRequest only accepts destination names "
              "for patrol requests"});
          return;
        }

        loop.start_name = start_place.get<std::string>();
        loop.finish_name = finish_place.get<std::string>();
      }

      loop.num_loops = msg["rounds"].get<uint32_t>();
      profile.description.loop = std::move(loop);

      legacy_converter(profile, confirm);
    });

  consider_cleaning_requests(
    [legacy_converter](const nlohmann::json& msg, Confirmation& confirm)
    {
      rmf_task_msgs::msg::TaskProfile profile;

      profile.description.task_type.type =
      rmf_task_msgs::msg::TaskType::TYPE_CLEAN;

      profile.description.clean.start_waypoint = msg["zone"].get<std::string>();

      legacy_converter(profile, confirm);
    });

  return *this;
}

//==============================================================================
FleetUpdateHandle& FleetUpdateHandle::accept_delivery_requests(
  AcceptDeliveryRequest check)
{
  _pimpl->accept_delivery = std::move(check);
  return *this;
}

//==============================================================================
FleetUpdateHandle& FleetUpdateHandle::default_maximum_delay(
  std::optional<rmf_traffic::Duration> value)
{
  _pimpl->default_maximum_delay = value;
  return *this;
}

//==============================================================================
std::optional<rmf_traffic::Duration>
FleetUpdateHandle::default_maximum_delay() const
{
  return _pimpl->default_maximum_delay;
}

//==============================================================================
FleetUpdateHandle& FleetUpdateHandle::fleet_state_publish_period(
  std::optional<rmf_traffic::Duration> value)
{
  return fleet_state_topic_publish_period(value);
}

//==============================================================================
FleetUpdateHandle& FleetUpdateHandle::fleet_state_topic_publish_period(
  std::optional<rmf_traffic::Duration> value)
{
  if (value.has_value())
  {
    _pimpl->fleet_state_topic_publish_timer =
      _pimpl->node->try_create_wall_timer(
      value.value(),
      [me = weak_from_this()]()
      {
        if (const auto self = me.lock())
          self->_pimpl->publish_fleet_state_topic();
      });
  }
  else
  {
    _pimpl->fleet_state_topic_publish_timer = nullptr;
  }

  return *this;
}

//==============================================================================
FleetUpdateHandle& FleetUpdateHandle::fleet_state_update_period(
  std::optional<rmf_traffic::Duration> value)
{
  if (value.has_value())
  {
    _pimpl->fleet_state_update_timer =
      _pimpl->node->try_create_wall_timer(
      value.value(),
      [me = weak_from_this()]
      {
        if (const auto self = me.lock())
          self->_pimpl->update_fleet();
      });
  }
  else
  {
    _pimpl->fleet_state_update_timer = nullptr;
  }

  return *this;
}

//==============================================================================
FleetUpdateHandle& FleetUpdateHandle::set_update_listener(
  std::function<void(const nlohmann::json&)> listener)
{
  std::unique_lock<std::mutex> lock(*_pimpl->update_callback_mutex);
  _pimpl->update_callback = std::move(listener);
  return *this;
}

//==============================================================================
bool FleetUpdateHandle::set_task_planner_params(
  std::shared_ptr<rmf_battery::agv::BatterySystem> battery_system,
  std::shared_ptr<rmf_battery::MotionPowerSink> motion_sink,
  std::shared_ptr<rmf_battery::DevicePowerSink> ambient_sink,
  std::shared_ptr<rmf_battery::DevicePowerSink> tool_sink,
  double recharge_threshold,
  double recharge_soc,
  bool account_for_battery_drain,
  rmf_task::ConstRequestFactoryPtr finishing_request)
{
  if (battery_system &&
    motion_sink &&
    ambient_sink &&
    tool_sink &&
    (recharge_threshold >= 0.0 && recharge_threshold <= 1.0) &&
    (recharge_soc >= 0.0 && recharge_threshold <= 1.0))
  {
    const rmf_task::Parameters parameters{
      *_pimpl->planner,
      *battery_system,
      motion_sink,
      ambient_sink,
      tool_sink};
    const rmf_task::Constraints constraints{
      recharge_threshold,
      recharge_soc,
      account_for_battery_drain};
    const rmf_task::TaskPlanner::Configuration task_config{
      parameters,
      constraints,
      _pimpl->cost_calculator};
    const rmf_task::TaskPlanner::Options options{
      false,
      nullptr,
      finishing_request};

    _pimpl->worker.schedule(
      [w = weak_from_this(), task_config, options](const auto&)
      {
        const auto self = w.lock();
        if (!self)
          return;

        // Here we update the task planner in all the RobotContexts.
        // The TaskManagers rely on the parameters in the task planner for
        // automatic retreat. Hence, we also update them whenever the
        // task planner here is updated.
        self->_pimpl->task_planner = std::make_shared<rmf_task::TaskPlanner>(
          std::move(task_config), std::move(options));

        for (const auto& t : self->_pimpl->task_managers)
          t.first->task_planner(self->_pimpl->task_planner);
      });

    return true;
  }

  return false;
}

//==============================================================================
FleetUpdateHandle::FleetUpdateHandle()
{
  // Do nothing
}

} // namespace agv
} // namespace rmf_fleet_adapter<|MERGE_RESOLUTION|>--- conflicted
+++ resolved
@@ -1409,21 +1409,6 @@
               "not be able to update the state of the new robot. This is likely to "
               "be a fleet adapter development error.");
           }
-<<<<<<< HEAD
-=======
-
-          std::optional<std::weak_ptr<rmf_websocket::BroadcastClient>>
-          broadcast_client = std::nullopt;
-
-          if (fleet->_pimpl->broadcast_client)
-            broadcast_client = fleet->_pimpl->broadcast_client;
-
-          fleet->_pimpl->task_managers.insert({context,
-            TaskManager::make(
-              context,
-              broadcast_client,
-              std::weak_ptr<FleetUpdateHandle>(fleet))});
->>>>>>> f391bce7
         });
     });
 }
