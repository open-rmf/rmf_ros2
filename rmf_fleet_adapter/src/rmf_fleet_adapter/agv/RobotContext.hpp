/*
 * Copyright (C) 2020 Open Source Robotics Foundation
 *
 * Licensed under the Apache License, Version 2.0 (the "License");
 * you may not use this file except in compliance with the License.
 * You may obtain a copy of the License at
 *
 *     http://www.apache.org/licenses/LICENSE-2.0
 *
 * Unless required by applicable law or agreed to in writing, software
 * distributed under the License is distributed on an "AS IS" BASIS,
 * WITHOUT WARRANTIES OR CONDITIONS OF ANY KIND, either express or implied.
 * See the License for the specific language governing permissions and
 * limitations under the License.
 *
*/

#ifndef SRC__RMF_FLEET_ADAPTER__AGV__ROBOTCONTEXT_HPP
#define SRC__RMF_FLEET_ADAPTER__AGV__ROBOTCONTEXT_HPP

#include <rmf_fleet_adapter/agv/RobotCommandHandle.hpp>
#include <rmf_fleet_adapter/agv/RobotUpdateHandle.hpp>
#include <rmf_fleet_adapter/agv/FleetUpdateHandle.hpp>
#include <rmf_fleet_adapter/agv/Transformation.hpp>
#include <rmf_fleet_adapter/agv/EasyFullControl.hpp>
#include <rmf_fleet_adapter/StandardNames.hpp>

#include <rmf_fleet_msgs/msg/mutex_group_manual_release.hpp>

#include <rmf_traffic/schedule/Negotiator.hpp>
#include <rmf_traffic/schedule/Participant.hpp>
#include <rmf_traffic/schedule/Mirror.hpp>

#include <rmf_task/State.hpp>
#include <rmf_task/Constraints.hpp>
#include <rmf_task/TaskPlanner.hpp>
#include <rmf_task/Activator.hpp>

#include <rclcpp/node.hpp>

#include <rmf_rxcpp/Publisher.hpp>
#include <rmf_rxcpp/Transport.hpp>
#include <rmf_rxcpp/RxJobs.hpp>

#include <rxcpp/rx-observable.hpp>

#include "Node.hpp"
#include "../Reporting.hpp"
#include "ReservationManager.hpp"

#include <unordered_set>

namespace rmf_fleet_adapter {

// Forward declaration
class TaskManager;

namespace agv {

class FleetUpdateHandle;
class RobotContext;
using TransformDictionary = std::unordered_map<std::string, Transformation>;
using SharedPlanner = std::shared_ptr<
  std::shared_ptr<const rmf_traffic::agv::Planner>>;
using Destination = EasyFullControl::Destination;
using VertexStack = std::shared_ptr<std::unordered_set<std::size_t>>;
using TimeMsg = builtin_interfaces::msg::Time;

//==============================================================================
class EventPrinter : public rmf_traffic::agv::Graph::Lane::Executor
{
public:
  EventPrinter()
  {
    // Do nothing
  }

  void execute(const DoorOpen& e) override
  {
    text = "DoorOpen " + e.name();
  }

  void execute(const DoorClose& e) override
  {
    text = "DoorClose " + e.name();
  }

  void execute(const LiftSessionBegin& e) override
  {
    text = "LiftSessionBegin " + e.lift_name();
  }

  void execute(const LiftDoorOpen& e) override
  {
    text = "LiftDoorOpen " + e.lift_name();
  }

  void execute(const LiftSessionEnd& e) override
  {
    text = "LiftSessionEnd " + e.lift_name();
  }

  void execute(const LiftMove& e) override
  {
    text = "LiftMove " + e.lift_name();
  }

  void execute(const Wait&) override
  {
    text = "Wait";
  }

  void execute(const Dock& dock) override
  {
    text = "Dock " + dock.dock_name();
  }

  std::string text;
};

//==============================================================================
inline std::string print_waypoint(
  const std::size_t i_wp,
  const rmf_traffic::agv::Graph& graph)
{
  std::stringstream ss;
  const rmf_traffic::agv::Graph::Waypoint& wp = graph.get_waypoint(i_wp);

  ss << wp.get_map_name() << " <" << wp.get_location().transpose() << "> ["
     << wp.name_or_index() << "]";
  return ss.str();
}

//==============================================================================
inline std::string print_plan_waypoint(
  const rmf_traffic::agv::Plan::Waypoint& wp,
  const rmf_traffic::agv::Graph& graph,
  const rmf_traffic::Time t0 = rmf_traffic::Time(rmf_traffic::Duration(0)))
{
  std::stringstream ss;
  ss << "t=" << rmf_traffic::time::to_seconds(wp.time() - t0);
  if (wp.graph_index().has_value())
    ss << " #" << *wp.graph_index();
  ss << " <" << wp.position().transpose()
     << "> yaw=" << wp.position()[2] * 180.0 / M_PI;
  if (wp.event())
  {
    EventPrinter event;
    wp.event()->execute(event);
    ss << " event [" << event.text << "]";
  }

  if (wp.graph_index().has_value())
  {
    const auto& m = graph.get_waypoint(*wp.graph_index()).in_mutex_group();
    if (!m.empty())
    {
      ss << " initial mutex [" << m << "]";
    }
  }

  ss << " approach lanes:";
  for (const auto& l : wp.approach_lanes())
  {
    ss << " " << l;
    const auto& lane = graph.get_lane(l);
    const auto& m = lane.properties().in_mutex_group();
    if (!m.empty())
    {
      ss << " [" << m << "]";
    }
  }

  return ss.str();
}

//==============================================================================
inline std::string print_lane_node(
  const rmf_traffic::agv::Graph::Lane::Node& node,
  const rmf_traffic::agv::Graph& graph)
{
  std::stringstream ss;
  EventPrinter event;
  if (node.event())
    node.event()->execute(event);

  ss << "{ " << print_waypoint(node.waypoint_index(), graph);
  if (!event.text.empty())
    ss << " event " << event.text;
  ss << " }";

  return ss.str();
}

//==============================================================================
inline std::string print_lane(
  const std::size_t i_lane,
  const rmf_traffic::agv::Graph& graph)
{
  std::stringstream ss;
  const auto& lane = graph.get_lane(i_lane);
  ss << "lane " << i_lane << ": " << print_lane_node(lane.entry(), graph)
     << " -> " << print_lane_node(lane.exit(), graph);
  return ss.str();
}

//==============================================================================
inline std::string print_starts(
  const rmf_traffic::agv::Plan::StartSet& starts,
  const rmf_traffic::agv::Graph& graph)
{
  std::stringstream ss;
  for (const rmf_traffic::agv::Plan::Start& l : starts)
  {
    ss << "\n -- ";
    if (l.lane().has_value())
    {
      ss << print_lane(*l.lane(), graph);

      const auto& lane = graph.get_lane(*l.lane());
      if (l.waypoint() != lane.exit().waypoint_index())
      {
        ss << " !! MISMATCH BETWEEN KEY WAYPOINT AND LANE EXIT: key "
           << l.waypoint() << " vs exit " << lane.exit().waypoint_index();
      }
    }
    else
    {
      ss << print_waypoint(l.waypoint(), graph);
    }

    if (l.location().has_value())
    {
      ss << " | location <" << l.location()->transpose() << ">";
    }
    else
    {
      ss << " | on waypoint";
    }

    ss << " | orientation " << l.orientation() * 180.0 / M_PI;
  }

  return ss.str();
}

//==============================================================================
std::unordered_map<std::size_t, VertexStack> compute_stacked_vertices(
  const rmf_traffic::agv::Graph& graph,
  double max_merge_waypoint_distance);

//==============================================================================
struct NavParams
{
  bool skip_rotation_commands;
  std::shared_ptr<TransformDictionary> transforms_to_robot_coords;
  std::unordered_set<std::size_t> strict_lanes;
  double max_merge_waypoint_distance = 1e-3;
  double max_merge_lane_distance = 0.3;
  double min_lane_length = 1e-8;
  /// We iterate over these multipliers, applying them to the
  /// max_merge_lane_distance until at least one plan start is found.
  std::vector<double> multipliers = {1.0, 2.0, 3.0, 5.0, 10.0};

  std::optional<Eigen::Vector3d> to_rmf_coordinates(
    const std::string& map,
    Eigen::Vector3d position)
  {
    if (!transforms_to_robot_coords)
    {
      return position;
    }

    const auto tf_it = transforms_to_robot_coords->find(map);
    if (tf_it == transforms_to_robot_coords->end())
    {
      return std::nullopt;
    }

    return tf_it->second.apply_inverse(position);
  }

  std::optional<Eigen::Vector3d> to_robot_coordinates(
    const std::string& map,
    Eigen::Vector3d position)
  {
    if (!transforms_to_robot_coords)
      return position;

    const auto tf_it = transforms_to_robot_coords->find(map);
    if (tf_it == transforms_to_robot_coords->end())
    {
      return std::nullopt;
    }

    return tf_it->second.apply(position);
  }

  void search_for_location(
    const std::string& map,
    Eigen::Vector3d position,
    RobotContext& context);

  rmf_traffic::agv::Plan::StartSet compute_plan_starts(
    const RobotContext& context,
    const std::string& map_name,
    const Eigen::Vector3d position,
    const rmf_traffic::Time start_time) const;

  rmf_traffic::agv::Plan::StartSet unfiltered_compute_plan_starts(
    const rmf_traffic::agv::Graph& graph,
    const std::string& map_name,
    const Eigen::Vector3d position,
    const rmf_traffic::Time start_time) const
  {
    for (const double m : multipliers)
    {
      auto starts = rmf_traffic::agv::compute_plan_starts(
        graph,
        map_name,
        position,
        start_time,
        max_merge_waypoint_distance,
        m * max_merge_lane_distance,
        min_lane_length);

      if (!starts.empty())
        return starts;
    }

    return {};
  }

  std::unordered_map<std::size_t, VertexStack> stacked_vertices = {};

  void find_stacked_vertices(const rmf_traffic::agv::Graph& graph);

  std::string get_vertex_name(
    const rmf_traffic::agv::Graph& graph,
    std::optional<std::size_t> v) const;

  rmf_traffic::agv::Plan::StartSet process_locations(
    rmf_traffic::agv::Plan::StartSet locations,
    const RobotContext& context) const;

  rmf_traffic::agv::Plan::StartSet _descend_stacks(
    const rmf_traffic::agv::Graph& graph,
    rmf_traffic::agv::Plan::StartSet locations) const;

  // If one of the locations is associated with a lift vertex, filter it out if
  // the actual of the robot is outside the dimensions of the lift.
  rmf_traffic::agv::Plan::StartSet _lift_boundary_filter(
    rmf_traffic::agv::Plan::StartSet locations,
    const RobotContext& context) const;

  // If one of the starts is mid-lane on a strict lane, filter it out of the
  // start set.
  rmf_traffic::agv::Plan::StartSet _strict_lane_filter(
    rmf_traffic::agv::Plan::StartSet locations) const;

  bool in_same_stack(std::size_t wp0, std::size_t wp1) const;
};

//==============================================================================
struct Location
{
  rmf_traffic::Time time;
  std::string map;
  Eigen::Vector3d position;
};

//==============================================================================
/// Store position information when the robot is lost, i.e. it has diverged too
/// far from its navigation graph.
struct Lost
{
  /// We may have localization information for the robot, even if it's too far
  /// from the navigation graph.
  std::optional<Location> location;

  /// An issue ticket to track when the robot is lost
  std::unique_ptr<Reporting::Ticket> ticket;
};

//==============================================================================
struct LiftDestination
{
  std::string lift_name;
  std::string destination_floor;
  bool requested_from_inside;

  inline bool matches(
    const std::string& desired_lift_name,
    const std::string& desired_floor) const
  {
    return desired_lift_name == lift_name && desired_floor == destination_floor;
  }
};

//==============================================================================
struct MutexGroupData
{
  std::string name;
  TimeMsg claim_time;
};

//==============================================================================
class RobotContext
  : public std::enable_shared_from_this<RobotContext>,
  public rmf_traffic::schedule::Negotiator
{
public:


  uint64_t last_reservation_request_id();

  /// Get a handle to the command interface of the robot. This may return a
  /// nullptr if the robot has disconnected and/or its command API is no longer
  /// available.
  std::shared_ptr<RobotCommandHandle> command();

  /// Create a RobotUpdateHandle that reports to this RobotContext
  std::shared_ptr<RobotUpdateHandle> make_updater();

  /// This is the robot's current (x, y, yaw) position.
  Eigen::Vector3d position() const;

  /// This is the map that the robot is on.
  const std::string& map() const;

  /// Get the current time
  rmf_traffic::Time now() const;

  /// Get a clock that can be used by task loggers
  std::function<rmf_traffic::Time()> clock() const;

  /// This is the current "location" of the robot, which can be used to initiate
  /// a planning job
  const rmf_traffic::agv::Plan::StartSet& location() const;

  /// Set the current location for the robot in terms of a planner start set
  void set_location(rmf_traffic::agv::Plan::StartSet location_);

  /// If the robot is lost, this will let you view its localization and issue
  /// ticket
  const std::optional<Lost>& lost() const;

  /// Set that the robot is currently lost
  void set_lost(std::optional<Location> location);

  /// Filter closed lanes out of the planner start set. At least one start will
  /// be retained so that the planner can offer some solution, even if all
  /// plan starts are using closed lanes.
  void filter_closed_lanes();

  /// Get the current lane closures for the robot
  const rmf_traffic::agv::LaneClosure* get_lane_closures() const;

  /// Get a mutable reference to the schedule of this robot
  rmf_traffic::schedule::Participant& itinerary();

  /// Get a const-reference to the schedule of this robot
  const rmf_traffic::schedule::Participant& itinerary() const;

  using Mirror = rmf_traffic::schedule::Mirror;
  /// Get a const-reference to an interface that lets you get a snapshot of the
  /// schedule.
  const std::shared_ptr<const Mirror>& schedule() const;

  /// Get the schedule description of this robot
  const rmf_traffic::schedule::ParticipantDescription& description() const;

  /// Get the profile of this robot
  const std::shared_ptr<const rmf_traffic::Profile>& profile() const;

  /// Get the name of this robot
  const std::string& name() const;

  /// Get the group (fleet) of this robot
  const std::string& group() const;

  /// Get the requester ID to use for this robot when sending requests
  const std::string& requester_id() const;

  /// Get the traffic participant ID for this robot
  rmf_traffic::ParticipantId participant_id() const;

  /// Get the navigation graph used by this robot
  const rmf_traffic::agv::Graph& navigation_graph() const;

  /// Get an immutable reference to the planner for this robot
  const std::shared_ptr<const rmf_traffic::agv::Planner>& planner() const;

  /// Get an immutable reference to the planner to use for this robot during
  /// emergencies (fire alarm).
  const std::shared_ptr<const rmf_traffic::agv::Planner>& emergency_planner()
  const;

  /// Get the navigation params for this robot, if it has any. This will only be
  /// available for EasyFullControl robots.
  std::shared_ptr<NavParams> nav_params() const;

  /// Set the navigation params for this robot. This is used by EasyFullControl
  /// robots.
  void set_nav_params(std::shared_ptr<NavParams> value);

  /// Check whether this robot is using a robot-specific or fleet-wide finishing
  /// request.
  bool robot_finishing_request() const;

  /// Toggle the robot_finishing_request flag to indicate whether this robot is
  /// using a robot-specific or fleet-wide finishing request.
  void robot_finishing_request(bool robot_specific);

  class NegotiatorLicense;

  /// Set the schedule negotiator that will take responsibility for this robot.
  /// Hold onto the returned subscription to remain the negotiator for this
  /// robot.
  std::shared_ptr<NegotiatorLicense> set_negotiator(
    rmf_traffic::schedule::Negotiator* negotiator);

  /// This function will indicate that GoToPlace should have a stubborn
  /// negotiation behavior for as long as the returned handle is alive.
  std::shared_ptr<void> be_stubborn();

  /// If anything is holding onto a be_stubborn handle, this will return true.
  bool is_stubborn() const;

  struct Empty {};
  /// Use this to get notified when
  const rxcpp::observable<Empty>& observe_replan_request() const;

  /// Use this to get notified when the charging policy changes for this robot.
  const rxcpp::observable<Empty>& observe_charging_change() const;

  /// Request this robot to replan
  void request_replan();

  struct GraphChange
  {
    std::vector<std::size_t> closed_lanes;
  };
  const rxcpp::observable<GraphChange>& observe_graph_change() const;

  /// Notify this robot that the graph has changed.
  void notify_graph_change(GraphChange changes);

  /// Get a reference to the rclcpp node
  const std::shared_ptr<Node>& node();

  /// const-qualified node()
  std::shared_ptr<const Node> node() const;

  /// Get a reference to the worker for this robot. Use this worker to observe
  /// callbacks that can modify the state of the robot.
  const rxcpp::schedulers::worker& worker() const;

  /// Get the maximum allowable delay for this robot
  rmf_utils::optional<rmf_traffic::Duration> maximum_delay() const;

  /// Set the maximum allowable delay for this robot
  RobotContext& maximum_delay(rmf_utils::optional<rmf_traffic::Duration> value);

  // Documentation inherited from rmf_traffic::schedule::Negotiator
  void respond(
    const TableViewerPtr& table_viewer,
    const ResponderPtr& responder) final;

  /// Get the task activator for this robot
  const rmf_task::ConstActivatorPtr& task_activator() const;

  const rmf_task::ConstParametersPtr& task_parameters() const;

  /// Set the state of this robot at the end of its current task
  RobotContext& current_task_end_state(const rmf_task::State& state);

  /// Get a mutable reference to the state of this robot at the end of its
  // current task
  const rmf_task::State& current_task_end_state() const;

  /// Make a way to get the state for this robot
  std::function<rmf_task::State()> make_get_state();

  /// Get the current task ID of the robot, or a nullptr if the robot is not
  /// performing any task
  const std::string* current_task_id() const;

  /// Set the current task ID of the robot, or give a nullopt if a task is not
  /// being performed.
  RobotContext& current_task_id(std::optional<std::string> id);

  /// Get a string copy of the current task ID of the robot, or an empty string
  /// if the robot is not performing any task
  std::string copy_current_task_id() const;

  /// Get the current battery state of charge
  double current_battery_soc() const;

  /// Set the current battery state of charge. Note: This function also
  /// publishes the battery soc via _battery_soc_publisher.
  RobotContext& current_battery_soc(const double battery_soc);

  /// The waypoint dedicated to this robot that it should go to if it needs to
  /// charge. This may be a waypoint that has a charger or it may be a parking
  /// spot where the robot should wait until a charger becomes available. Use
  /// waiting_for_charger() to determine which.
  std::size_t dedicated_charging_wp() const;

  /// When the robot reaches its dedicated_charging_wp, is it there to wait for
  /// a charger to become available (true) or to actually perform the charging
  /// (false)?
  bool waiting_for_charger() const;

  /// This function will indicate that the robot is currently charging for as
  /// long as the return value is held onto.
  std::shared_ptr<void> be_charging();

  /// Check if the robot is currently doing a battery charging task.
  bool is_charging() const;

  // Get a reference to the battery soc observer of this robot.
  const rxcpp::observable<double>& observe_battery_soc() const;

  /// Get a mutable reference to the task planner for this robot
  const std::shared_ptr<const rmf_task::TaskPlanner>& task_planner() const;

  /// Set the task planner for this robot
  RobotContext& task_planner(
    const std::shared_ptr<const rmf_task::TaskPlanner> task_planner);

  void set_lift_entry_watchdog(
    RobotUpdateHandle::Unstable::Watchdog watchdog,
    rmf_traffic::Duration wait_duration);

  const RobotUpdateHandle::Unstable::Watchdog& get_lift_watchdog() const;

  rmf_traffic::Duration get_lift_rewait_duration() const;

  /// Set the current mode of the robot. This mode should correspond to a
  /// constant in the RobotMode message
  [[deprecated]]
  void current_mode(uint32_t mode);

  /// Return the current mode of the robot
  [[deprecated]]
  uint32_t current_mode() const;

  /// Set the current mode of the robot.
  /// Specify a valid string as specified in the robot_state.json schema
  void override_status(std::optional<std::string> status);

  /// Return the current mode of the robot
  std::optional<std::string> override_status() const;

  /// Set the action executor for requesting this robot to execute a
  /// PerformAction activity
  void action_executor(RobotUpdateHandle::ActionExecutor action_executor);

  /// Get the action executor for requesting this robot to execute a
  /// PerformAction activity
  RobotUpdateHandle::ActionExecutor action_executor() const;

  /// Get the task manager for this robot, if it exists.
  std::shared_ptr<TaskManager> task_manager();

  /// Set the commission for this robot
  void set_commission(RobotUpdateHandle::Commission value);

  /// Get a reference to the robot's commission.
  const RobotUpdateHandle::Commission& commission() const;

  /// Lock the commission_mutex and return a copy of the robot's current
  /// commission.
  RobotUpdateHandle::Commission copy_commission() const;

  /// Reassign the tasks that have been dispatched for this robot
  void reassign_dispatched_tasks();

  Reporting& reporting();

  const Reporting& reporting() const;

  /// Tell the robot to localize near here
  bool localize(
    EasyFullControl::Destination estimate,
    EasyFullControl::CommandExecution execution) const;

  /// Set the callback for localizing the robot
  void set_localization(EasyFullControl::LocalizationRequest localization);

  /// Get the current lift destination request for this robot
  const LiftDestination* current_lift_destination() const;

  /// Check whether the lift has arrived at its current destination with the
  /// correct session ID
  bool has_lift_arrived(
    const std::string& lift_name,
    const std::string& destination_floor) const;

  /// Ask for a certain lift to go to a certain destination and open the doors
  std::shared_ptr<void> set_lift_destination(
    std::string lift_name,
    std::string destination_floor,
    bool requested_from_inside);

  /// Indicate that the lift is no longer needed
  void release_lift();

  /// Get the final lift destination that the overall session intends to end at.
  /// This is used to give robots advanced notice of what floor they will be
  /// going to, in case they need this information in order to enter the lift
  /// correctly.
  std::optional<RobotUpdateHandle::LiftDestination>
  final_lift_destination() const;

  /// Change what the final lift destination is currently set to. Typically this
  /// should only be called by RequestLift.
  void set_final_lift_destination(
    RobotUpdateHandle::LiftDestination destination);

  /// Clear the information about the final lift destination. Typically this
  /// should only be called by release_lift().
  void clear_final_lift_destination();

  /// Check if a door is being held
  const std::optional<std::string>& holding_door() const;

  /// What mutex groups are currently locked by this robot.
  const std::unordered_map<std::string, TimeMsg>& locked_mutex_groups() const;

  /// What mutex groups are currently being requested (but have not yet been
  /// locked) by this robot.
  const std::unordered_map<std::string, TimeMsg>&
  requesting_mutex_groups() const;

  /// Set the mutex group that this robot needs to lock.
  const rxcpp::observable<std::string>& request_mutex_groups(
    std::unordered_set<std::string> groups,
    rmf_traffic::Time claim_time);

  /// Retain only the mutex groups listed in the set. Release all others.
  void retain_mutex_groups(const std::unordered_set<std::string>& groups);

  void schedule_itinerary(
    std::shared_ptr<rmf_traffic::PlanId> plan_id,
    rmf_traffic::schedule::Itinerary itinerary);

  void schedule_hold(
    std::shared_ptr<rmf_traffic::PlanId> plan_id,
    rmf_traffic::Time time,
    rmf_traffic::Duration wait,
    Eigen::Vector3d position,
    const std::string& map);

  /// If the robot is inside a lift, this will indicate what level the lift is
  /// currently on. This will be used for filtering out start points for the
  /// planner.
  std::shared_ptr<const std::string> current_boarded_lift_level() const;

  /// This should only be set in RequestLift.cpp when the robot is doing a lift
  /// request from the inside.
  void _set_current_boarded_lift_level(
    std::shared_ptr<const std::string> lift_level);

  /// The last reported location of the robot, as given by the EasyFullControl
  /// API
  std::shared_ptr<const Location> reported_location() const;

  /// Set the shared reference for the reported location. This should only be
  /// called once while initializing a new EasyFullControl robot.
  void _set_reported_location(std::shared_ptr<const Location> value);

  /// Set the task manager for this robot. This should only be called in the
  /// TaskManager::make function.
  void _set_task_manager(std::shared_ptr<TaskManager> mgr);

  /// Set the negotiation license for this robot. This should only be called in
  /// the FleetUpdateHandle::add_robot function.
  void _set_negotiation_license(std::shared_ptr<void> license);

  /// Use this to trigger emergencies on/off. This should only be called in the
  /// FleetUpdateHandle::handle_emergency function.
  void _set_emergency(bool value);

  /// Use this to change the charging settings for the robot and trigger a
  /// charger change notification.
  void _set_charging(std::size_t wp, bool waiting_for_charger);

  /// Request a door to stay open. This should only be used by DoorOpen.
  void _hold_door(std::string door_name);

  /// Release a door. This should only be used by DoorClose
  void _release_door(const std::string& door_name);

<<<<<<< HEAD
  /// This should only be called by RequestLift to notify the context that the
  /// lift successfully arrived for its current destination request.
  void _set_lift_arrived(
    const std::string& lift_name,
    const std::string& destination_name);
=======
  /// Set an allocated destination.
  void _set_allocated_destination(
    const rmf_reservation_msgs::msg::ReservationAllocation&);

  /// Cancel allocated destination
  void _cancel_allocated_destination();

  /// Get last reserved location. Empty string if not reserved.
  std::string _get_reserved_location();

  /// Set if the parking spot manager is used or not
  void _set_parking_spot_manager(const bool enabled);

  /// Find all available spots. Order based on current location.
  /// \param[in] same_floor - if the parking spots should be on the same floor.
  std::vector<rmf_traffic::agv::Planner::Goal>
  _find_and_sort_parking_spots(const bool same_floor)
  const;

  /// Find all available parking sports. Order based on goal.
  /// \param[in] same_floor - if the parking spots should be on the same floor.
  std::vector<rmf_traffic::agv::Planner::Goal>
  _find_and_sort_parking_spots(
    const rmf_traffic::agv::Plan::Goal& dest, const bool same_floor)
  const;

  /// Set if the parking spot manager is used or not
  bool _parking_spot_manager_enabled();

  /// Does the parking spot have a ticket?
  bool _has_ticket() const;
>>>>>>> d4cae52e

  template<typename... Args>
  static std::shared_ptr<RobotContext> make(Args&&... args)
  {
    auto context = std::shared_ptr<RobotContext>(
      new RobotContext(std::forward<Args>(args)...));

    context->_lift_subscription = context->_node->lift_state()
      .observe_on(rxcpp::identity_same_worker(context->_worker))
      .subscribe([w = context->weak_from_this()](const auto& msg)
        {
          const auto self = w.lock();
          if (!self)
            return;

          self->_check_lift_state(*msg);
        });

    context->_door_subscription = context->_node->door_supervisor()
      .observe_on(rxcpp::identity_same_worker(context->_worker))
      .subscribe([w = context->weak_from_this()](const auto& msg)
        {
          const auto self = w.lock();
          if (!self)
            return;

          self->_check_door_supervisor(*msg);
        });

    context->_mutex_group_sanity_check = context->_node->mutex_group_states()
      .observe_on(rxcpp::identity_same_worker(context->_worker))
      .subscribe([w = context->weak_from_this()](const auto& msg)
        {
          const auto self = w.lock();
          if (!self)
            return;

          self->_check_mutex_groups(*msg);
        });

    context->_mutex_group_heartbeat = context->_node->try_create_wall_timer(
      std::chrono::seconds(2),
      [w = context->weak_from_this()]()
      {
        const auto self = w.lock();
        if (!self)
          return;

        self->_publish_mutex_group_requests();
      });

    context->_mutex_group_manual_release_sub =
      context->_node->create_subscription<
      rmf_fleet_msgs::msg::MutexGroupManualRelease>(
      MutexGroupManualReleaseTopicName,
      rclcpp::SystemDefaultsQoS()
      .reliable()
      .keep_last(10),
      [w = context->weak_from_this()](
        rmf_fleet_msgs::msg::MutexGroupManualRelease::SharedPtr msg)
      {
        if (const auto self = w.lock())
          self->_handle_mutex_group_manual_release(*msg);
      });

    context->_reservation_mgr._context = context;

    return context;
  }

  bool debug_positions = false;

private:

  RobotContext(
    std::shared_ptr<RobotCommandHandle> command_handle,
    std::vector<rmf_traffic::agv::Plan::Start> _initial_location,
    rmf_traffic::schedule::Participant itinerary,
    std::shared_ptr<const Mirror> schedule,
    SharedPlanner planner,
    SharedPlanner emergency_planner,
    rmf_task::ConstActivatorPtr activator,
    rmf_task::ConstParametersPtr parameters,
    std::shared_ptr<Node> node,
    const rxcpp::schedulers::worker& worker,
    rmf_utils::optional<rmf_traffic::Duration> maximum_delay,
    rmf_task::State state,
    std::shared_ptr<const rmf_task::TaskPlanner> task_planner);

  std::weak_ptr<RobotCommandHandle> _command_handle;
  std::vector<rmf_traffic::agv::Plan::Start> _location;
  std::vector<rmf_traffic::agv::Plan::Start> _most_recent_valid_location;
  rmf_traffic::schedule::Participant _itinerary;
  std::shared_ptr<const Mirror> _schedule;
  SharedPlanner _planner;
  SharedPlanner _emergency_planner;
  std::shared_ptr<NavParams> _nav_params;
  rmf_task::ConstActivatorPtr _task_activator;
  rmf_task::ConstParametersPtr _task_parameters;
  std::shared_ptr<const rmf_traffic::Profile> _profile;

  std::shared_ptr<void> _negotiation_license;
  std::shared_ptr<void> _stubbornness;

  rxcpp::subjects::subject<Empty> _replan_publisher;
  rxcpp::observable<Empty> _replan_obs;

  rxcpp::subjects::subject<Empty> _charging_change_publisher;
  rxcpp::observable<Empty> _charging_change_obs;

  rxcpp::subjects::subject<GraphChange> _graph_change_publisher;
  rxcpp::observable<GraphChange> _graph_change_obs;

  std::shared_ptr<Node> _node;
  rxcpp::schedulers::worker _worker;
  rmf_utils::optional<rmf_traffic::Duration> _maximum_delay;
  std::string _requester_id;

  rmf_traffic::schedule::Negotiator* _negotiator = nullptr;

  /// Always call the current_battery_soc() setter to set a new value
  double _current_battery_soc = 1.0;
  std::size_t _charging_wp;
  /// When the robot reaches its _charging_wp, is there to wait for a charger
  /// (true) or to actually charge (false)?
  bool _waiting_for_charger = false;
  std::shared_ptr<void> _lock_charging;
  rxcpp::subjects::subject<double> _battery_soc_publisher;
  rxcpp::observable<double> _battery_soc_obs;
  rmf_task::State _current_task_end_state;
  std::optional<std::string> _current_task_id;
  std::unique_ptr<std::mutex> _current_task_id_mutex =
    std::make_unique<std::mutex>();
  std::shared_ptr<const rmf_task::TaskPlanner> _task_planner;
  std::weak_ptr<TaskManager> _task_manager;
  bool _robot_finishing_request = false;

  RobotUpdateHandle::Unstable::Watchdog _lift_watchdog;
  rmf_traffic::Duration _lift_rewait_duration = std::chrono::seconds(0);
  std::unique_ptr<std::mutex> _commission_mutex =
    std::make_unique<std::mutex>();
  RobotUpdateHandle::Commission _commission;
  bool _emergency = false;
  EasyFullControl::LocalizationRequest _localize;

  std::shared_ptr<const Location> _reported_location;
  std::weak_ptr<const std::string> _current_boarded_lift_level;

  // Mode value for RobotMode message
  uint32_t _current_mode;
  std::optional<std::string> _override_status;

  RobotUpdateHandle::ActionExecutor _action_executor;
  Reporting _reporting;
  /// Keep track of a lost robot
  std::optional<Lost> _lost;

  void _check_lift_state(const rmf_lift_msgs::msg::LiftState& state);
  void _publish_lift_destination();
  std::shared_ptr<LiftDestination> _lift_destination;
  rmf_rxcpp::subscription_guard _lift_subscription;
  std::optional<std::chrono::steady_clock::time_point>
  _initial_time_idle_outside_lift;
  std::shared_ptr<void> _lift_stubbornness;
  bool _lift_arrived = false;

  void _check_door_supervisor(
    const rmf_door_msgs::msg::SupervisorHeartbeat& hb);
  std::optional<std::string> _holding_door;
  rmf_rxcpp::subscription_guard _door_subscription;

  void _check_mutex_groups(const rmf_fleet_msgs::msg::MutexGroupStates& states);
  void _retain_mutex_groups(
    const std::unordered_set<std::string>& retain,
    std::unordered_map<std::string, TimeMsg>& _groups);
  void _release_mutex_group(const MutexGroupData& data) const;
  void _publish_mutex_group_requests();
  void _handle_mutex_group_manual_release(
    const rmf_fleet_msgs::msg::MutexGroupManualRelease& msg);
  std::unordered_map<std::string, TimeMsg> _requesting_mutex_groups;
  std::unordered_map<std::string, TimeMsg> _locked_mutex_groups;
  rxcpp::subjects::subject<std::string> _mutex_group_lock_subject;
  rxcpp::observable<std::string> _mutex_group_lock_obs;
  rclcpp::TimerBase::SharedPtr _mutex_group_heartbeat;
  rmf_rxcpp::subscription_guard _mutex_group_sanity_check;
  rclcpp::Subscription<rmf_fleet_msgs::msg::MutexGroupManualRelease>::SharedPtr
    _mutex_group_manual_release_sub;
  std::chrono::steady_clock::time_point _last_active_task_time;

  uint64_t _last_reservation_request_id;
  ReservationManager _reservation_mgr;
  bool _use_parking_spot_reservations;

  std::optional<RobotUpdateHandle::LiftDestination> _final_lift_destination;
  std::unique_ptr<std::mutex> _final_lift_destination_mutex =
    std::make_unique<std::mutex>();
};

using RobotContextPtr = std::shared_ptr<RobotContext>;
using ConstRobotContextPtr = std::shared_ptr<const RobotContext>;

//==============================================================================
struct GetContext
{
  RobotContextPtr value;
};

} // namespace agv
} // namespace rmf_fleet_adapter

#endif // SRC__RMF_FLEET_ADAPTER__AGV__ROBOTCONTEXT_HPP<|MERGE_RESOLUTION|>--- conflicted
+++ resolved
@@ -793,13 +793,12 @@
   /// Release a door. This should only be used by DoorClose
   void _release_door(const std::string& door_name);
 
-<<<<<<< HEAD
   /// This should only be called by RequestLift to notify the context that the
   /// lift successfully arrived for its current destination request.
   void _set_lift_arrived(
     const std::string& lift_name,
     const std::string& destination_name);
-=======
+
   /// Set an allocated destination.
   void _set_allocated_destination(
     const rmf_reservation_msgs::msg::ReservationAllocation&);
@@ -831,7 +830,6 @@
 
   /// Does the parking spot have a ticket?
   bool _has_ticket() const;
->>>>>>> d4cae52e
 
   template<typename... Args>
   static std::shared_ptr<RobotContext> make(Args&&... args)
