/*
 * Copyright (C) 2020 Open Source Robotics Foundation
 *
 * Licensed under the Apache License, Version 2.0 (the "License");
 * you may not use this file except in compliance with the License.
 * You may obtain a copy of the License at
 *
 *     http://www.apache.org/licenses/LICENSE-2.0
 *
 * Unless required by applicable law or agreed to in writing, software
 * distributed under the License is distributed on an "AS IS" BASIS,
 * WITHOUT WARRANTIES OR CONDITIONS OF ANY KIND, either express or implied.
 * See the License for the specific language governing permissions and
 * limitations under the License.
 *
*/

#ifndef SRC__RMF_FLEET_ADAPTER__AGV__NODE_HPP
#define SRC__RMF_FLEET_ADAPTER__AGV__NODE_HPP


#include <rmf_rxcpp/Transport.hpp>

#include <rmf_dispenser_msgs/msg/dispenser_request.hpp>
#include <rmf_dispenser_msgs/msg/dispenser_result.hpp>
#include <rmf_dispenser_msgs/msg/dispenser_state.hpp>
#include <rmf_ingestor_msgs/msg/ingestor_state.hpp>
#include <rmf_ingestor_msgs/msg/ingestor_result.hpp>
#include <rmf_ingestor_msgs/msg/ingestor_request.hpp>
#include <rmf_door_msgs/msg/door_state.hpp>
#include <rmf_door_msgs/msg/door_request.hpp>
#include <rmf_door_msgs/msg/supervisor_heartbeat.hpp>
#include <rmf_lift_msgs/msg/lift_request.hpp>
#include <rmf_lift_msgs/msg/lift_state.hpp>
#include <rmf_task_msgs/msg/task_summary.hpp>
#include <rmf_reservation_msgs/msg/claim_request.hpp>
#include <rmf_reservation_msgs/msg/flexible_time_request.hpp>
#include <rmf_reservation_msgs/msg/free_parking_spots.hpp>
#include <rmf_reservation_msgs/msg/release_request.hpp>
#include <rmf_reservation_msgs/msg/reservation_allocation.hpp>
#include <rmf_reservation_msgs/msg/ticket.hpp>

#include <std_msgs/msg/bool.hpp>

#include <rmf_fleet_msgs/msg/fleet_state.hpp>
#include <rmf_fleet_msgs/msg/mutex_group_request.hpp>
#include <rmf_fleet_msgs/msg/mutex_group_states.hpp>
#include <rmf_fleet_msgs/msg/emergency_signal.hpp>

#include <rmf_task_msgs/msg/api_request.hpp>
#include <rmf_task_msgs/msg/api_response.hpp>
#include <rmf_task_msgs/msg/dynamic_event_description.hpp>

#include <rmf_traffic/Time.hpp>

namespace rmf_fleet_adapter {

using DynamicEventDescription = rmf_task_msgs::msg::DynamicEventDescription;
using DynamicEventDescriptionPub =
  rclcpp::Publisher<DynamicEventDescription>::SharedPtr;


namespace agv {

//==============================================================================
class Node : public rmf_rxcpp::Transport
{
public:

  static std::shared_ptr<Node> make(
    rxcpp::schedulers::worker worker,
    const std::string& node_name,
    const rclcpp::NodeOptions& options);

  std::function<rmf_traffic::Time()> clock() const;

  rmf_traffic::Time rmf_now() const;

  using DoorState = rmf_door_msgs::msg::DoorState;
  using DoorStateObs = rxcpp::observable<DoorState::SharedPtr>;
  const DoorStateObs& door_state() const;

  using DoorSupervisorState = rmf_door_msgs::msg::SupervisorHeartbeat;
  using DoorSupervisorObs = rxcpp::observable<DoorSupervisorState::SharedPtr>;
  const DoorSupervisorObs& door_supervisor() const;

  using DoorRequest = rmf_door_msgs::msg::DoorRequest;
  using DoorRequestPub = rclcpp::Publisher<DoorRequest>::SharedPtr;
  const DoorRequestPub& door_request() const;

  using LiftState = rmf_lift_msgs::msg::LiftState;
  using LiftStateObs = rxcpp::observable<LiftState::SharedPtr>;
  const LiftStateObs& lift_state() const;

  using LiftRequest = rmf_lift_msgs::msg::LiftRequest;
  using LiftRequestPub = rclcpp::Publisher<LiftRequest>::SharedPtr;
  const LiftRequestPub& lift_request() const;

  using TaskSummary = rmf_task_msgs::msg::TaskSummary;
  using TaskSummaryPub = rclcpp::Publisher<TaskSummary>::SharedPtr;
  const TaskSummaryPub& task_summary() const;

  using DispenserRequest = rmf_dispenser_msgs::msg::DispenserRequest;
  using DispenserRequestPub = rclcpp::Publisher<DispenserRequest>::SharedPtr;
  const DispenserRequestPub& dispenser_request() const;

  using DispenserResult = rmf_dispenser_msgs::msg::DispenserResult;
  using DispenserResultObs = rxcpp::observable<DispenserResult::SharedPtr>;
  const DispenserResultObs& dispenser_result() const;

  using DispenserState = rmf_dispenser_msgs::msg::DispenserState;
  using DispenserStateObs = rxcpp::observable<DispenserState::SharedPtr>;
  const DispenserStateObs& dispenser_state() const;

  using EmergencyNotice = std_msgs::msg::Bool;
  using EmergencyNoticeObs = rxcpp::observable<EmergencyNotice::SharedPtr>;
  const EmergencyNoticeObs& emergency_notice() const;

  using TargetEmergencyNotice = rmf_fleet_msgs::msg::EmergencySignal;
  using TargetEmergencyNoticeObs = rxcpp::observable<TargetEmergencyNotice::SharedPtr>;
  const TargetEmergencyNoticeObs& target_emergency_notice() const;

  using IngestorRequest = rmf_ingestor_msgs::msg::IngestorRequest;
  using IngestorRequestPub = rclcpp::Publisher<IngestorRequest>::SharedPtr;
  const IngestorRequestPub& ingestor_request() const;

  using IngestorResult = rmf_ingestor_msgs::msg::IngestorResult;
  using IngestorResultObs = rxcpp::observable<IngestorResult::SharedPtr>;
  const IngestorResultObs& ingestor_result() const;

  using IngestorState = rmf_ingestor_msgs::msg::IngestorState;
  using IngestorStateObs = rxcpp::observable<IngestorState::SharedPtr>;
  const IngestorStateObs& ingestor_state() const;

  using FleetState = rmf_fleet_msgs::msg::FleetState;
  using FleetStatePub = rclcpp::Publisher<FleetState>::SharedPtr;
  const FleetStatePub& fleet_state() const;

  using ApiRequest = rmf_task_msgs::msg::ApiRequest;
  using ApiRequestObs = rxcpp::observable<ApiRequest::SharedPtr>;
  const ApiRequestObs& task_api_request() const;

  using ApiResponse = rmf_task_msgs::msg::ApiResponse;
  using ApiResponsePub = rclcpp::Publisher<ApiResponse>::SharedPtr;
  const ApiResponsePub& task_api_response() const;

  using MutexGroupRequest = rmf_fleet_msgs::msg::MutexGroupRequest;
  using MutexGroupRequestPub = rclcpp::Publisher<MutexGroupRequest>::SharedPtr;
  const MutexGroupRequestPub& mutex_group_request() const;

  using MutexGroupRequestObs = rxcpp::observable<MutexGroupRequest::SharedPtr>;
  const MutexGroupRequestObs& mutex_group_request_obs() const;

  using MutexGroupStates = rmf_fleet_msgs::msg::MutexGroupStates;
  using MutexGroupStatesObs = rxcpp::observable<MutexGroupStates::SharedPtr>;
  const MutexGroupStatesObs& mutex_group_states() const;

  using ReservationRequest = rmf_reservation_msgs::msg::FlexibleTimeRequest;
  using ReservationRequestPub =
    rclcpp::Publisher<ReservationRequest>::SharedPtr;
  const ReservationRequestPub& location_requester() const;

  using ReservationTicket = rmf_reservation_msgs::msg::Ticket;
  using ReservationTicketObs = rxcpp::observable<ReservationTicket::SharedPtr>;
  const ReservationTicketObs& location_ticket_obs() const;

  using ReservationClaim = rmf_reservation_msgs::msg::ClaimRequest;
  using ReservationClaimPub = rclcpp::Publisher<ReservationClaim>::SharedPtr;
  const ReservationClaimPub& claim_location_ticket() const;

  using ReservationAllocation = rmf_reservation_msgs::msg::ReservationAllocation;
  using ReservationAllocationObs =
    rxcpp::observable<ReservationAllocation::SharedPtr>;
  const ReservationAllocationObs& allocated_claims_obs() const;

  using ReservationRelease = rmf_reservation_msgs::msg::ReleaseRequest;
  using ReservationReleasePub =
    rclcpp::Publisher<ReservationRelease>::SharedPtr;
  const ReservationReleasePub& release_location() const;

<<<<<<< HEAD
=======
  using ReservationCancel = rmf_reservation_msgs::msg::ReleaseRequest;
  using ReservationCancelPub =
    rclcpp::Publisher<ReservationCancel>::SharedPtr;
  const ReservationCancelPub& cancel_reservation() const;

  const DynamicEventDescriptionPub& all_dynamic_event_descriptions() const;


>>>>>>> 2297de9d
  template<typename DurationRepT, typename DurationT, typename CallbackT>
  rclcpp::TimerBase::SharedPtr try_create_wall_timer(
    std::chrono::duration<DurationRepT, DurationT> period,
    CallbackT callback)
  {
    // Race conditions with shutting down the ROS2 node may cause
    // create_wall_timer to throw an exception. We'll catch that exception here
    // so that the thread and process can wind down gracefully.
    try
    {
      return create_wall_timer(period, std::move(callback));
    }
    catch (const rclcpp::exceptions::RCLError& e)
    {
      // RCL_RET_NOT_INIT will be given by rcl when trying to create a timer if
      // either:
      // 1. The node has not been initialized yet, or
      // 2. The node's context has already been shutdown.
      // Scenario (1) should not be possible because the rmf_fleet_adapter API
      // does not allow a TrafficLight instance to be created before the node is
      // initialized. Therefore we will assume scenario (2) here, in which case we
      // will simply allow this exception to pass by us since the TrafficLight
      // instance should be getting torn down soon.
      //
      // If the exception is being caused by anything else, then we should
      // continue to throw it because we don't have a valid reason to expect any
      // other
      if (e.ret == RCL_RET_NOT_INIT)
        return nullptr;

      throw e;
    }
  }

private:

  Node(
    rxcpp::schedulers::worker worker,
    const std::string& node_name,
    const rclcpp::NodeOptions& options);

  Bridge<DoorState> _door_state_obs;
  Bridge<DoorSupervisorState> _door_supervisor_obs;
  DoorRequestPub _door_request_pub;
  Bridge<LiftState> _lift_state_obs;
  LiftRequestPub _lift_request_pub;
  TaskSummaryPub _task_summary_pub;
  DispenserRequestPub _dispenser_request_pub;
  Bridge<DispenserResult> _dispenser_result_obs;
  Bridge<DispenserState> _dispenser_state_obs;
  Bridge<EmergencyNotice> _emergency_notice_obs;
  Bridge<TargetEmergencyNotice> _target_emergency_notice_obs;
  IngestorRequestPub _ingestor_request_pub;
  Bridge<IngestorResult> _ingestor_result_obs;
  Bridge<IngestorState> _ingestor_state_obs;
  FleetStatePub _fleet_state_pub;
  Bridge<ApiRequest> _task_api_request_obs;
  ApiResponsePub _task_api_response_pub;
  MutexGroupRequestPub _mutex_group_request_pub;
  Bridge<MutexGroupRequest> _mutex_group_request_obs;
  Bridge<MutexGroupStates> _mutex_group_states_obs;
  ReservationRequestPub _reservation_request_pub;
  Bridge<ReservationTicket> _reservation_ticket_obs;
  ReservationClaimPub _reservation_claim_pub;
  Bridge<ReservationAllocation> _reservation_alloc_obs;
  ReservationReleasePub _reservation_release_pub;
<<<<<<< HEAD
=======
  ReservationCancelPub _reservation_cancel_pub;
  DynamicEventDescriptionPub _general_dynamic_event_description_pub;
>>>>>>> 2297de9d
};

} // namespace agv
} // namespace rmf_fleet_adapter

#endif // SRC__RMF_FLEET_ADAPTER__AGV__NODE_HPP<|MERGE_RESOLUTION|>--- conflicted
+++ resolved
@@ -178,17 +178,9 @@
     rclcpp::Publisher<ReservationRelease>::SharedPtr;
   const ReservationReleasePub& release_location() const;
 
-<<<<<<< HEAD
-=======
-  using ReservationCancel = rmf_reservation_msgs::msg::ReleaseRequest;
-  using ReservationCancelPub =
-    rclcpp::Publisher<ReservationCancel>::SharedPtr;
-  const ReservationCancelPub& cancel_reservation() const;
-
-  const DynamicEventDescriptionPub& all_dynamic_event_descriptions() const;
-
-
->>>>>>> 2297de9d
+ const DynamicEventDescriptionPub& all_dynamic_event_descriptions() const;
+
+
   template<typename DurationRepT, typename DurationT, typename CallbackT>
   rclcpp::TimerBase::SharedPtr try_create_wall_timer(
     std::chrono::duration<DurationRepT, DurationT> period,
@@ -255,11 +247,7 @@
   ReservationClaimPub _reservation_claim_pub;
   Bridge<ReservationAllocation> _reservation_alloc_obs;
   ReservationReleasePub _reservation_release_pub;
-<<<<<<< HEAD
-=======
-  ReservationCancelPub _reservation_cancel_pub;
   DynamicEventDescriptionPub _general_dynamic_event_description_pub;
->>>>>>> 2297de9d
 };
 
 } // namespace agv
