--- conflicted
+++ resolved
@@ -1,7 +1,5 @@
 ## Changelog for package rmf_fleet_adapter
 
-<<<<<<< HEAD
-=======
 2.1.3 (2023-04-26)
 ------------------
 * Fix emergency response for waiting robots: [#253](https://github.com/open-rmf/rmf_ros2/pull/253)
@@ -10,7 +8,6 @@
 * Link Threads to fix build errors on certain platforms: [#204](https://github.com/open-rmf/rmf_ros2/issues/204)
 * Contributors: decada-robotics, Luca Della Vedova, Grey, Yadunund
 
->>>>>>> cbcdbaf0
 2.1.2 (2022-10-10)
 ------------------
 
