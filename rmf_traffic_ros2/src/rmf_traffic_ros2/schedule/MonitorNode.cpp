--- conflicted
+++ resolved
@@ -170,14 +170,6 @@
       // Fill up with the new sync'd data
       for (uint64_t ii = 0; ii < msg->ids.size(); ++ii)
       {
-<<<<<<< HEAD
-=======
-        RCLCPP_DEBUG(
-          get_logger(),
-          "Query %ld has %ld subscribers",
-          msg->ids[ii],
-          msg->subscriber_counts[ii]);
->>>>>>> 3d8874d4
         registered_queries.insert(
           {msg->ids[ii], rmf_traffic_ros2::convert(msg->queries[ii])});
       }
