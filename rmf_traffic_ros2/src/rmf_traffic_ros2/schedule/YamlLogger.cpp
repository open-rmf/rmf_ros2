--- conflicted
+++ resolved
@@ -67,17 +67,6 @@
         operation.description
       };
       _buffer[index] = serialize(op);
-<<<<<<< HEAD
-    }
-    else if(operation.operation == AtomicOperation::OpType::Add)
-    {
-      auto index = _buffer.size();
-      _name_to_index[uuid] = index;
-      _buffer.push_back(serialize(operation));
-    }
-    
-    
-=======
     }
     else if(operation.operation == AtomicOperation::OpType::Add)
     {
@@ -86,7 +75,6 @@
       _buffer.push_back(serialize(operation));
     }
 
->>>>>>> 2fe08e32
     std::ofstream file(_file_path);
     file << _buffer;
   }
@@ -104,17 +92,6 @@
     
     std::string uuid = operation.description.name() + 
       operation.description.owner();
-<<<<<<< HEAD
-    
-    _name_to_index[uuid] = _counter;
-    _counter++;
-    
-    return {operation};
-  }
-
-private:
-  YAML::Node _buffer; ///used when loading the file
-=======
 
     _name_to_index[uuid] = _counter;
     ++_counter;
@@ -124,7 +101,6 @@
 
 private:
   YAML::Node _buffer; // used when loading the file
->>>>>>> 2fe08e32
   std::size_t _initial_buffer_size;
   std::unordered_map<std::string, std::size_t> _name_to_index;
   std::size_t _counter;
